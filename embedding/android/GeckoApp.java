--- conflicted
+++ resolved
@@ -1401,99 +1401,6 @@
     abstract public String getPackageName();
     abstract public String getContentProcessName();
 
-<<<<<<< HEAD
-=======
-    protected void unpackComponents()
-        throws IOException, FileNotFoundException
-    {
-        File applicationPackage = new File(getApplication().getPackageResourcePath());
-        File componentsDir = new File(sGREDir, "components");
-        if (componentsDir.lastModified() == applicationPackage.lastModified())
-            return;
-
-        componentsDir.mkdir();
-        componentsDir.setLastModified(applicationPackage.lastModified());
-
-        GeckoAppShell.killAnyZombies();
-
-        ZipFile zip = new ZipFile(applicationPackage);
-
-        byte[] buf = new byte[32768];
-        try {
-            if (unpackFile(zip, buf, null, "removed-files"))
-                removeFiles();
-        } catch (Exception ex) {
-            // This file may not be there, so just log any errors and move on
-            Log.w(LOG_FILE_NAME, "error removing files", ex);
-        }
-        unpackFile(zip, buf, null, "application.ini");
-        try {
-            unpackFile(zip, buf, null, "update.locale");
-        } catch (Exception e) {/* this is non-fatal */}
-
-        // copy any .xpi file into an extensions/ directory
-        Enumeration<? extends ZipEntry> zipEntries = zip.entries();
-        while (zipEntries.hasMoreElements()) {
-            ZipEntry entry = zipEntries.nextElement();
-            if (entry.getName().startsWith("extensions/") && entry.getName().endsWith(".xpi")) {
-                Log.i("GeckoAppJava", "installing extension : " + entry.getName());
-                unpackFile(zip, buf, entry, entry.getName());
-            }
-        }
-    }
-
-    void removeFiles() throws IOException {
-        BufferedReader reader = new BufferedReader(
-            new FileReader(new File(sGREDir, "removed-files")));
-        try {
-            for (String removedFileName = reader.readLine(); 
-                 removedFileName != null; removedFileName = reader.readLine()) {
-                File removedFile = new File(sGREDir, removedFileName);
-                if (removedFile.exists())
-                    removedFile.delete();
-            }
-        } finally {
-            reader.close();
-        }
-        
-    }
-
-    private boolean unpackFile(ZipFile zip, byte[] buf, ZipEntry fileEntry,
-                            String name)
-        throws IOException, FileNotFoundException
-    {
-        if (fileEntry == null)
-            fileEntry = zip.getEntry(name);
-        if (fileEntry == null)
-            throw new FileNotFoundException("Can't find " + name + " in " +
-                                            zip.getName());
-
-        File outFile = new File(sGREDir, name);
-        if (outFile.lastModified() == fileEntry.getTime() &&
-            outFile.length() == fileEntry.getSize())
-            return false;
-
-        File dir = outFile.getParentFile();
-        if (!dir.exists())
-            dir.mkdirs();
-
-        InputStream fileStream;
-        fileStream = zip.getInputStream(fileEntry);
-
-        OutputStream outStream = new FileOutputStream(outFile);
-
-        while (fileStream.available() > 0) {
-            int read = fileStream.read(buf, 0, buf.length);
-            outStream.write(buf, 0, read);
-        }
-
-        fileStream.close();
-        outStream.close();
-        outFile.setLastModified(fileEntry.getTime());
-        return true;
-    }
-
->>>>>>> 31d8ca22
     public void addEnvToIntent(Intent intent) {
         Map<String,String> envMap = System.getenv();
         Set<Map.Entry<String,String>> envSet = envMap.entrySet();
