# -*- indent-tabs-mode: nil; js-indent-level: 2 -*-
# This Source Code Form is subject to the terms of the Mozilla Public
# License, v. 2.0. If a copy of the MPL was not distributed with this
# file, You can obtain one at http://mozilla.org/MPL/2.0/.

let Ci = Components.interfaces;
let Cu = Components.utils;

Cu.import("resource://gre/modules/XPCOMUtils.jsm");
Cu.import("resource://gre/modules/NotificationDB.jsm");
Cu.import("resource:///modules/RecentWindow.jsm");
Cu.import("resource://gre/modules/WindowsPrefSync.jsm");

XPCOMUtils.defineLazyModuleGetter(this, "BrowserUtils",
                                  "resource://gre/modules/BrowserUtils.jsm");
XPCOMUtils.defineLazyModuleGetter(this, "Task",
                                  "resource://gre/modules/Task.jsm");
XPCOMUtils.defineLazyModuleGetter(this, "CharsetMenu",
                                  "resource://gre/modules/CharsetMenu.jsm");
XPCOMUtils.defineLazyModuleGetter(this, "ShortcutUtils",
                                  "resource://gre/modules/ShortcutUtils.jsm");

const nsIWebNavigation = Ci.nsIWebNavigation;

var gLastBrowserCharset = null;
var gPrevCharset = null;
var gProxyFavIcon = null;
var gLastValidURLStr = "";
var gInPrintPreviewMode = false;
var gContextMenu = null; // nsContextMenu instance
var gMultiProcessBrowser = false;

#ifndef XP_MACOSX
var gEditUIVisible = true;
#endif

[
  ["gBrowser",            "content"],
  ["gNavToolbox",         "navigator-toolbox"],
  ["gURLBar",             "urlbar"],
  ["gNavigatorBundle",    "bundle_browser"]
].forEach(function (elementGlobal) {
  var [name, id] = elementGlobal;
  window.__defineGetter__(name, function () {
    var element = document.getElementById(id);
    if (!element)
      return null;
    delete window[name];
    return window[name] = element;
  });
  window.__defineSetter__(name, function (val) {
    delete window[name];
    return window[name] = val;
  });
});

// Smart getter for the findbar.  If you don't wish to force the creation of
// the findbar, check gFindBarInitialized first.

this.__defineGetter__("gFindBar", function() {
  return window.gBrowser.getFindBar();
});

this.__defineGetter__("gFindBarInitialized", function() {
  return window.gBrowser.isFindBarInitialized();
});

XPCOMUtils.defineLazyGetter(this, "gPrefService", function() {
  return Services.prefs;
});

this.__defineGetter__("AddonManager", function() {
  let tmp = {};
  Cu.import("resource://gre/modules/AddonManager.jsm", tmp);
  return this.AddonManager = tmp.AddonManager;
});
this.__defineSetter__("AddonManager", function (val) {
  delete this.AddonManager;
  return this.AddonManager = val;
});

XPCOMUtils.defineLazyModuleGetter(this, "PluralForm",
  "resource://gre/modules/PluralForm.jsm");

XPCOMUtils.defineLazyModuleGetter(this, "TelemetryStopwatch",
  "resource://gre/modules/TelemetryStopwatch.jsm");

XPCOMUtils.defineLazyGetter(this, "gCustomizeMode", function() {
  let scope = {};
  Cu.import("resource:///modules/CustomizeMode.jsm", scope);
  return new scope.CustomizeMode(window);
});

#ifdef MOZ_SERVICES_SYNC
XPCOMUtils.defineLazyModuleGetter(this, "Weave",
  "resource://services-sync/main.js");
#endif

XPCOMUtils.defineLazyGetter(this, "PopupNotifications", function () {
  let tmp = {};
  Cu.import("resource://gre/modules/PopupNotifications.jsm", tmp);
  try {
    return new tmp.PopupNotifications(gBrowser,
                                      document.getElementById("notification-popup"),
                                      document.getElementById("notification-popup-box"));
  } catch (ex) {
    Cu.reportError(ex);
    return null;
  }
});

XPCOMUtils.defineLazyGetter(this, "DeveloperToolbar", function() {
  let tmp = {};
  Cu.import("resource:///modules/devtools/DeveloperToolbar.jsm", tmp);
  return new tmp.DeveloperToolbar(window, document.getElementById("developer-toolbar"));
});

XPCOMUtils.defineLazyGetter(this, "BrowserToolboxProcess", function() {
  let tmp = {};
  Cu.import("resource:///modules/devtools/ToolboxProcess.jsm", tmp);
  return tmp.BrowserToolboxProcess;
});

XPCOMUtils.defineLazyModuleGetter(this, "Social",
  "resource:///modules/Social.jsm");

XPCOMUtils.defineLazyModuleGetter(this, "PageThumbs",
  "resource://gre/modules/PageThumbs.jsm");

#ifdef MOZ_SAFE_BROWSING
XPCOMUtils.defineLazyModuleGetter(this, "SafeBrowsing",
  "resource://gre/modules/SafeBrowsing.jsm");
#endif

XPCOMUtils.defineLazyModuleGetter(this, "gBrowserNewTabPreloader",
  "resource:///modules/BrowserNewTabPreloader.jsm", "BrowserNewTabPreloader");

XPCOMUtils.defineLazyModuleGetter(this, "gCustomizationTabPreloader",
  "resource:///modules/CustomizationTabPreloader.jsm", "CustomizationTabPreloader");

XPCOMUtils.defineLazyModuleGetter(this, "PrivateBrowsingUtils",
  "resource://gre/modules/PrivateBrowsingUtils.jsm");

XPCOMUtils.defineLazyModuleGetter(this, "Translation",
  "resource:///modules/translation/Translation.jsm");

XPCOMUtils.defineLazyModuleGetter(this, "SitePermissions",
  "resource:///modules/SitePermissions.jsm");

XPCOMUtils.defineLazyModuleGetter(this, "SessionStore",
  "resource:///modules/sessionstore/SessionStore.jsm");

XPCOMUtils.defineLazyModuleGetter(this, "fxAccounts",
  "resource://gre/modules/FxAccounts.jsm");

#ifdef MOZ_CRASHREPORTER
XPCOMUtils.defineLazyModuleGetter(this, "TabCrashReporter",
  "resource:///modules/TabCrashReporter.jsm");
#endif

let gInitialPages = [
  "about:blank",
  "about:newtab",
  "about:home",
  "about:privatebrowsing",
  "about:welcomeback",
  "about:sessionrestore"
];

#include browser-addons.js
#include browser-customization.js
#include browser-feeds.js
#include browser-fullScreen.js
#include browser-fullZoom.js
#ifdef MOZ_LOOP
#include browser-loop.js
#endif
#include browser-places.js
#include browser-plugins.js
#include browser-safebrowsing.js
#include browser-social.js
#include browser-tabPreviews.js
#include browser-tabview.js
#include browser-thumbnails.js
#include browser-webrtcUI.js
#include browser-gestureSupport.js

#ifdef MOZ_DATA_REPORTING
#include browser-data-submission-info-bar.js
#endif

#ifdef MOZ_SERVICES_SYNC
#include browser-syncui.js
#endif

#include browser-fxaccounts.js

XPCOMUtils.defineLazyGetter(this, "Win7Features", function () {
#ifdef XP_WIN
  // Bug 666808 - AeroPeek support for e10s
  if (gMultiProcessBrowser)
    return null;

  const WINTASKBAR_CONTRACTID = "@mozilla.org/windows-taskbar;1";
  if (WINTASKBAR_CONTRACTID in Cc &&
      Cc[WINTASKBAR_CONTRACTID].getService(Ci.nsIWinTaskbar).available) {
    let AeroPeek = Cu.import("resource:///modules/WindowsPreviewPerTab.jsm", {}).AeroPeek;
    return {
      onOpenWindow: function () {
        AeroPeek.onOpenWindow(window);
      },
      onCloseWindow: function () {
        AeroPeek.onCloseWindow(window);
      }
    };
  }
#endif
  return null;
});

#ifdef MOZ_CRASHREPORTER
XPCOMUtils.defineLazyServiceGetter(this, "gCrashReporter",
                                   "@mozilla.org/xre/app-info;1",
                                   "nsICrashReporter");
#endif

XPCOMUtils.defineLazyGetter(this, "PageMenu", function() {
  let tmp = {};
  Cu.import("resource://gre/modules/PageMenu.jsm", tmp);
  return new tmp.PageMenu();
});

/**
* We can avoid adding multiple load event listeners and save some time by adding
* one listener that calls all real handlers.
*/
function pageShowEventHandlers(persisted) {
  charsetLoadListener();
  XULBrowserWindow.asyncUpdateUI();

  // The PluginClickToPlay events are not fired when navigating using the
  // BF cache. |persisted| is true when the page is loaded from the
  // BF cache, so this code reshows the notification if necessary.
  if (persisted)
    gPluginHandler.reshowClickToPlayNotification();
}

function UpdateBackForwardCommands(aWebNavigation) {
  var backBroadcaster = document.getElementById("Browser:Back");
  var forwardBroadcaster = document.getElementById("Browser:Forward");

  // Avoid setting attributes on broadcasters if the value hasn't changed!
  // Remember, guys, setting attributes on elements is expensive!  They
  // get inherited into anonymous content, broadcast to other widgets, etc.!
  // Don't do it if the value hasn't changed! - dwh

  var backDisabled = backBroadcaster.hasAttribute("disabled");
  var forwardDisabled = forwardBroadcaster.hasAttribute("disabled");
  if (backDisabled == aWebNavigation.canGoBack) {
    if (backDisabled)
      backBroadcaster.removeAttribute("disabled");
    else
      backBroadcaster.setAttribute("disabled", true);
  }

  if (forwardDisabled == aWebNavigation.canGoForward) {
    if (forwardDisabled)
      forwardBroadcaster.removeAttribute("disabled");
    else
      forwardBroadcaster.setAttribute("disabled", true);
  }
}

/**
 * Click-and-Hold implementation for the Back and Forward buttons
 * XXXmano: should this live in toolbarbutton.xml?
 */
function SetClickAndHoldHandlers() {
  var timer;

  function openMenu(aButton) {
    cancelHold(aButton);
    aButton.firstChild.hidden = false;
    aButton.open = true;
  }

  function mousedownHandler(aEvent) {
    if (aEvent.button != 0 ||
        aEvent.currentTarget.open ||
        aEvent.currentTarget.disabled)
      return;

    // Prevent the menupopup from opening immediately
    aEvent.currentTarget.firstChild.hidden = true;

    aEvent.currentTarget.addEventListener("mouseout", mouseoutHandler, false);
    aEvent.currentTarget.addEventListener("mouseup", mouseupHandler, false);
    timer = setTimeout(openMenu, 500, aEvent.currentTarget);
  }

  function mouseoutHandler(aEvent) {
    let buttonRect = aEvent.currentTarget.getBoundingClientRect();
    if (aEvent.clientX >= buttonRect.left &&
        aEvent.clientX <= buttonRect.right &&
        aEvent.clientY >= buttonRect.bottom)
      openMenu(aEvent.currentTarget);
    else
      cancelHold(aEvent.currentTarget);
  }

  function mouseupHandler(aEvent) {
    cancelHold(aEvent.currentTarget);
  }

  function cancelHold(aButton) {
    clearTimeout(timer);
    aButton.removeEventListener("mouseout", mouseoutHandler, false);
    aButton.removeEventListener("mouseup", mouseupHandler, false);
  }

  function clickHandler(aEvent) {
    if (aEvent.button == 0 &&
        aEvent.target == aEvent.currentTarget &&
        !aEvent.currentTarget.open &&
        !aEvent.currentTarget.disabled) {
      let cmdEvent = document.createEvent("xulcommandevent");
      cmdEvent.initCommandEvent("command", true, true, window, 0,
                                aEvent.ctrlKey, aEvent.altKey, aEvent.shiftKey,
                                aEvent.metaKey, null);
      aEvent.currentTarget.dispatchEvent(cmdEvent);
    }
  }

  function _addClickAndHoldListenersOnElement(aElm) {
    aElm.addEventListener("mousedown", mousedownHandler, true);
    aElm.addEventListener("click", clickHandler, true);
  }

  // Bug 414797: Clone the back/forward buttons' context menu into both buttons.
  let popup = document.getElementById("backForwardMenu").cloneNode(true);
  popup.removeAttribute("id");
  // Prevent the back/forward buttons' context attributes from being inherited.
  popup.setAttribute("context", "");

  let backButton = document.getElementById("back-button");
  backButton.setAttribute("type", "menu");
  backButton.appendChild(popup);
  _addClickAndHoldListenersOnElement(backButton);

  let forwardButton = document.getElementById("forward-button");
  popup = popup.cloneNode(true);
  forwardButton.setAttribute("type", "menu");
  forwardButton.appendChild(popup);
  _addClickAndHoldListenersOnElement(forwardButton);
}

const gSessionHistoryObserver = {
  observe: function(subject, topic, data)
  {
    if (topic != "browser:purge-session-history")
      return;

    var backCommand = document.getElementById("Browser:Back");
    backCommand.setAttribute("disabled", "true");
    var fwdCommand = document.getElementById("Browser:Forward");
    fwdCommand.setAttribute("disabled", "true");

    // Hide session restore button on about:home
    window.messageManager.broadcastAsyncMessage("Browser:HideSessionRestoreButton");

    if (gURLBar) {
      // Clear undo history of the URL bar
      gURLBar.editor.transactionManager.clear()
    }
  }
};

/**
 * Given a starting docshell and a URI to look up, find the docshell the URI
 * is loaded in.
 * @param   aDocument
 *          A document to find instead of using just a URI - this is more specific.
 * @param   aDocShell
 *          The doc shell to start at
 * @param   aSoughtURI
 *          The URI that we're looking for
 * @returns The doc shell that the sought URI is loaded in. Can be in
 *          subframes.
 */
function findChildShell(aDocument, aDocShell, aSoughtURI) {
  aDocShell.QueryInterface(Components.interfaces.nsIWebNavigation);
  aDocShell.QueryInterface(Components.interfaces.nsIInterfaceRequestor);
  var doc = aDocShell.getInterface(Components.interfaces.nsIDOMDocument);
  if ((aDocument && doc == aDocument) ||
      (aSoughtURI && aSoughtURI.spec == aDocShell.currentURI.spec))
    return aDocShell;

  var node = aDocShell.QueryInterface(Components.interfaces.nsIDocShellTreeItem);
  for (var i = 0; i < node.childCount; ++i) {
    var docShell = node.getChildAt(i);
    docShell = findChildShell(aDocument, docShell, aSoughtURI);
    if (docShell)
      return docShell;
  }
  return null;
}

var gPopupBlockerObserver = {
  _reportButton: null,

  onReportButtonClick: function (aEvent)
  {
    if (aEvent.button != 0 || aEvent.target != this._reportButton)
      return;

    document.getElementById("blockedPopupOptions")
            .openPopup(this._reportButton, "after_end", 0, 2, false, false, aEvent);
  },

  handleEvent: function (aEvent)
  {
    if (aEvent.originalTarget != gBrowser.selectedBrowser)
      return;

    if (!this._reportButton && gURLBar)
      this._reportButton = document.getElementById("page-report-button");

    if (!gBrowser.selectedBrowser.blockedPopups) {
      // Hide the icon in the location bar (if the location bar exists)
      if (gURLBar)
        this._reportButton.hidden = true;
      return;
    }

    if (gURLBar)
      this._reportButton.hidden = false;

    // Only show the notification again if we've not already shown it. Since
    // notifications are per-browser, we don't need to worry about re-adding
    // it.
    if (!gBrowser.selectedBrowser.blockedPopups.reported) {
      if (gPrefService.getBoolPref("privacy.popups.showBrowserMessage")) {
        var brandBundle = document.getElementById("bundle_brand");
        var brandShortName = brandBundle.getString("brandShortName");
        var popupCount = gBrowser.selectedBrowser.blockedPopups.length;
#ifdef XP_WIN
        var popupButtonText = gNavigatorBundle.getString("popupWarningButton");
        var popupButtonAccesskey = gNavigatorBundle.getString("popupWarningButton.accesskey");
#else
        var popupButtonText = gNavigatorBundle.getString("popupWarningButtonUnix");
        var popupButtonAccesskey = gNavigatorBundle.getString("popupWarningButtonUnix.accesskey");
#endif
        var messageBase = gNavigatorBundle.getString("popupWarning.message");
        var message = PluralForm.get(popupCount, messageBase)
                                .replace("#1", brandShortName)
                                .replace("#2", popupCount);

        var notificationBox = gBrowser.getNotificationBox();
        var notification = notificationBox.getNotificationWithValue("popup-blocked");
        if (notification) {
          notification.label = message;
        }
        else {
          var buttons = [{
            label: popupButtonText,
            accessKey: popupButtonAccesskey,
            popup: "blockedPopupOptions",
            callback: null
          }];

          const priority = notificationBox.PRIORITY_WARNING_MEDIUM;
          notificationBox.appendNotification(message, "popup-blocked",
                                             "chrome://browser/skin/Info.png",
                                             priority, buttons);
        }
      }

      // Record the fact that we've reported this blocked popup, so we don't
      // show it again.
      gBrowser.selectedBrowser.blockedPopups.reported = true;
    }
  },

  toggleAllowPopupsForSite: function (aEvent)
  {
    var pm = Services.perms;
    var shouldBlock = aEvent.target.getAttribute("block") == "true";
    var perm = shouldBlock ? pm.DENY_ACTION : pm.ALLOW_ACTION;
    pm.add(gBrowser.currentURI, "popup", perm);

    gBrowser.getNotificationBox().removeCurrentNotification();
  },

  fillPopupList: function (aEvent)
  {
    // XXXben - rather than using |currentURI| here, which breaks down on multi-framed sites
    //          we should really walk the blockedPopups and create a list of "allow for <host>"
    //          menuitems for the common subset of hosts present in the report, this will
    //          make us frame-safe.
    //
    // XXXjst - Note that when this is fixed to work with multi-framed sites,
    //          also back out the fix for bug 343772 where
    //          nsGlobalWindow::CheckOpenAllow() was changed to also
    //          check if the top window's location is whitelisted.
    let browser = gBrowser.selectedBrowser;
    var uri = browser.currentURI;
    var blockedPopupAllowSite = document.getElementById("blockedPopupAllowSite");
    try {
      blockedPopupAllowSite.removeAttribute("hidden");

      var pm = Services.perms;
      if (pm.testPermission(uri, "popup") == pm.ALLOW_ACTION) {
        // Offer an item to block popups for this site, if a whitelist entry exists
        // already for it.
        let blockString = gNavigatorBundle.getFormattedString("popupBlock", [uri.host || uri.spec]);
        blockedPopupAllowSite.setAttribute("label", blockString);
        blockedPopupAllowSite.setAttribute("block", "true");
      }
      else {
        // Offer an item to allow popups for this site
        let allowString = gNavigatorBundle.getFormattedString("popupAllow", [uri.host || uri.spec]);
        blockedPopupAllowSite.setAttribute("label", allowString);
        blockedPopupAllowSite.removeAttribute("block");
      }
    }
    catch (e) {
      blockedPopupAllowSite.setAttribute("hidden", "true");
    }

    if (PrivateBrowsingUtils.isWindowPrivate(window))
      blockedPopupAllowSite.setAttribute("disabled", "true");
    else
      blockedPopupAllowSite.removeAttribute("disabled");

    var foundUsablePopupURI = false;
    var blockedPopups = browser.blockedPopups;
    if (blockedPopups) {
      for (let i = 0; i < blockedPopups.length; i++) {
        let blockedPopup = blockedPopups[i];

        // popupWindowURI will be null if the file picker popup is blocked.
        // xxxdz this should make the option say "Show file picker" and do it (Bug 590306)
        if (!blockedPopup.popupWindowURI)
          continue;
        var popupURIspec = blockedPopup.popupWindowURI;

        // Sometimes the popup URI that we get back from the blockedPopup
        // isn't useful (for instance, netscape.com's popup URI ends up
        // being "http://www.netscape.com", which isn't really the URI of
        // the popup they're trying to show).  This isn't going to be
        // useful to the user, so we won't create a menu item for it.
        if (popupURIspec == "" || popupURIspec == "about:blank" ||
            popupURIspec == uri.spec)
          continue;

        // Because of the short-circuit above, we may end up in a situation
        // in which we don't have any usable popup addresses to show in
        // the menu, and therefore we shouldn't show the separator.  However,
        // since we got past the short-circuit, we must've found at least
        // one usable popup URI and thus we'll turn on the separator later.
        foundUsablePopupURI = true;

        var menuitem = document.createElement("menuitem");
        var label = gNavigatorBundle.getFormattedString("popupShowPopupPrefix",
                                                        [popupURIspec]);
        menuitem.setAttribute("label", label);
        menuitem.setAttribute("popupWindowURI", popupURIspec);
        menuitem.setAttribute("popupWindowFeatures", blockedPopup.popupWindowFeatures);
        menuitem.setAttribute("popupWindowName", blockedPopup.popupWindowName);
        menuitem.setAttribute("oncommand", "gPopupBlockerObserver.showBlockedPopup(event);");
        menuitem.setAttribute("popupReportIndex", i);
        menuitem.popupReportBrowser = browser;
        aEvent.target.appendChild(menuitem);
      }
    }

    // Show or hide the separator, depending on whether we added any
    // showable popup addresses to the menu.
    var blockedPopupsSeparator =
      document.getElementById("blockedPopupsSeparator");
    if (foundUsablePopupURI)
      blockedPopupsSeparator.removeAttribute("hidden");
    else
      blockedPopupsSeparator.setAttribute("hidden", true);

    var blockedPopupDontShowMessage = document.getElementById("blockedPopupDontShowMessage");
    var showMessage = gPrefService.getBoolPref("privacy.popups.showBrowserMessage");
    blockedPopupDontShowMessage.setAttribute("checked", !showMessage);
    if (aEvent.target.anchorNode.id == "page-report-button") {
      aEvent.target.anchorNode.setAttribute("open", "true");
      blockedPopupDontShowMessage.setAttribute("label", gNavigatorBundle.getString("popupWarningDontShowFromLocationbar"));
    } else
      blockedPopupDontShowMessage.setAttribute("label", gNavigatorBundle.getString("popupWarningDontShowFromMessage"));
  },

  onPopupHiding: function (aEvent) {
    if (aEvent.target.anchorNode.id == "page-report-button")
      aEvent.target.anchorNode.removeAttribute("open");

    let item = aEvent.target.lastChild;
    while (item && item.getAttribute("observes") != "blockedPopupsSeparator") {
      let next = item.previousSibling;
      item.parentNode.removeChild(item);
      item = next;
    }
  },

  showBlockedPopup: function (aEvent)
  {
    var target = aEvent.target;
    var popupReportIndex = target.getAttribute("popupReportIndex");
    let browser = target.popupReportBrowser;
    browser.unblockPopup(popupReportIndex);
  },

  editPopupSettings: function ()
  {
    var host = "";
    try {
      host = gBrowser.currentURI.host;
    }
    catch (e) { }

    var bundlePreferences = document.getElementById("bundle_preferences");
    var params = { blockVisible   : false,
                   sessionVisible : false,
                   allowVisible   : true,
                   prefilledHost  : host,
                   permissionType : "popup",
                   windowTitle    : bundlePreferences.getString("popuppermissionstitle"),
                   introText      : bundlePreferences.getString("popuppermissionstext") };
    var existingWindow = Services.wm.getMostRecentWindow("Browser:Permissions");
    if (existingWindow) {
      existingWindow.initWithParams(params);
      existingWindow.focus();
    }
    else
      window.openDialog("chrome://browser/content/preferences/permissions.xul",
                        "_blank", "resizable,dialog=no,centerscreen", params);
  },

  dontShowMessage: function ()
  {
    var showMessage = gPrefService.getBoolPref("privacy.popups.showBrowserMessage");
    gPrefService.setBoolPref("privacy.popups.showBrowserMessage", !showMessage);
    gBrowser.getNotificationBox().removeCurrentNotification();
  }
};

const gFormSubmitObserver = {
  QueryInterface : XPCOMUtils.generateQI([Ci.nsIFormSubmitObserver]),

  panel: null,

  init: function()
  {
    this.panel = document.getElementById('invalid-form-popup');
  },

  notifyInvalidSubmit : function (aFormElement, aInvalidElements)
  {
    // We are going to handle invalid form submission attempt by focusing the
    // first invalid element and show the corresponding validation message in a
    // panel attached to the element.
    if (!aInvalidElements.length) {
      return;
    }

    // Don't show the popup if the current tab doesn't contain the invalid form.
    if (gBrowser.contentDocument !=
        aFormElement.ownerDocument.defaultView.top.document) {
      return;
    }

    let element = aInvalidElements.queryElementAt(0, Ci.nsISupports);

    if (!(element instanceof HTMLInputElement ||
          element instanceof HTMLTextAreaElement ||
          element instanceof HTMLSelectElement ||
          element instanceof HTMLButtonElement)) {
      return;
    }

    this.panel.firstChild.textContent = element.validationMessage;

    element.focus();

    // If the user interacts with the element and makes it valid or leaves it,
    // we want to remove the popup.
    // We could check for clicks but a click is already removing the popup.
    function blurHandler() {
      gFormSubmitObserver.panel.hidePopup();
    };
    function inputHandler(e) {
      if (e.originalTarget.validity.valid) {
        gFormSubmitObserver.panel.hidePopup();
      } else {
        // If the element is now invalid for a new reason, we should update the
        // error message.
        if (gFormSubmitObserver.panel.firstChild.textContent !=
            e.originalTarget.validationMessage) {
          gFormSubmitObserver.panel.firstChild.textContent =
            e.originalTarget.validationMessage;
        }
      }
    };
    element.addEventListener("input", inputHandler, false);
    element.addEventListener("blur", blurHandler, false);

    // One event to bring them all and in the darkness bind them.
    this.panel.addEventListener("popuphiding", function onPopupHiding(aEvent) {
      aEvent.target.removeEventListener("popuphiding", onPopupHiding, false);
      element.removeEventListener("input", inputHandler, false);
      element.removeEventListener("blur", blurHandler, false);
    }, false);

    this.panel.hidden = false;

    // We want to show the popup at the middle of checkbox and radio buttons
    // and where the content begin for the other elements.
    let offset = 0;
    let position = "";

    if (element.tagName == 'INPUT' &&
        (element.type == 'radio' || element.type == 'checkbox')) {
      position = "bottomcenter topleft";
    } else {
      let win = element.ownerDocument.defaultView;
      let style = win.getComputedStyle(element, null);
      let utils = win.QueryInterface(Components.interfaces.nsIInterfaceRequestor)
                     .getInterface(Components.interfaces.nsIDOMWindowUtils);

      if (style.direction == 'rtl') {
        offset = parseInt(style.paddingRight) + parseInt(style.borderRightWidth);
      } else {
        offset = parseInt(style.paddingLeft) + parseInt(style.borderLeftWidth);
      }

      offset = Math.round(offset * utils.fullZoom);

      position = "after_start";
    }

    this.panel.openPopup(element, position, offset, 0);
  }
};

var gBrowserInit = {
  delayedStartupFinished: false,

  onLoad: function() {
    gMultiProcessBrowser =
      window.QueryInterface(Ci.nsIInterfaceRequestor)
      .getInterface(Ci.nsIWebNavigation)
      .QueryInterface(Ci.nsILoadContext)
      .useRemoteTabs;

    var mustLoadSidebar = false;

    gBrowser.addEventListener("DOMUpdatePageReport", gPopupBlockerObserver, false);

    // Note that the XBL binding is untrusted
    gBrowser.addEventListener("PluginBindingAttached", gPluginHandler, true, true);
    gBrowser.addEventListener("PluginCrashed",         gPluginHandler, true);
    gBrowser.addEventListener("PluginOutdated",        gPluginHandler, true);
    gBrowser.addEventListener("PluginInstantiated",    gPluginHandler, true);
    gBrowser.addEventListener("PluginRemoved",         gPluginHandler, true);

    gBrowser.addEventListener("NewPluginInstalled", gPluginHandler.newPluginInstalled, true);

    Services.obs.addObserver(gPluginHandler.pluginCrashed, "plugin-crashed", false);

    window.addEventListener("AppCommand", HandleAppCommandEvent, true);

    // These routines add message listeners. They must run before
    // loading the frame script to ensure that we don't miss any
    // message sent between when the frame script is loaded and when
    // the listener is registered.
    DOMLinkHandler.init();
    gPageStyleMenu.init();
    LanguageDetectionListener.init();
    BrowserOnClick.init();

    let mm = window.getGroupMessageManager("browsers");
    mm.loadFrameScript("chrome://browser/content/content.js", true);

    // initialize observers and listeners
    // and give C++ access to gBrowser
    XULBrowserWindow.init();
    window.QueryInterface(Ci.nsIInterfaceRequestor)
          .getInterface(nsIWebNavigation)
          .QueryInterface(Ci.nsIDocShellTreeItem).treeOwner
          .QueryInterface(Ci.nsIInterfaceRequestor)
          .getInterface(Ci.nsIXULWindow)
          .XULBrowserWindow = window.XULBrowserWindow;
    window.QueryInterface(Ci.nsIDOMChromeWindow).browserDOMWindow =
      new nsBrowserAccess();

    if (!gMultiProcessBrowser) {
      // There is a Content:Click message manually sent from content.
      Cc["@mozilla.org/eventlistenerservice;1"]
        .getService(Ci.nsIEventListenerService)
        .addSystemEventListener(gBrowser, "click", contentAreaClick, true);
    } else {
      gBrowser.updateBrowserRemoteness(gBrowser.mCurrentBrowser, true);
    }

    // hook up UI through progress listener
    gBrowser.addProgressListener(window.XULBrowserWindow);
    gBrowser.addTabsProgressListener(window.TabsProgressListener);

    // setup simple gestures support
    gGestureSupport.init(true);

    // setup history swipe animation
    gHistorySwipeAnimation.init();

    if (window.opener && !window.opener.closed &&
        PrivateBrowsingUtils.isWindowPrivate(window) == PrivateBrowsingUtils.isWindowPrivate(window.opener)) {
      let openerSidebarBox = window.opener.document.getElementById("sidebar-box");
      // If the opener had a sidebar, open the same sidebar in our window.
      // The opener can be the hidden window too, if we're coming from the state
      // where no windows are open, and the hidden window has no sidebar box.
      if (openerSidebarBox && !openerSidebarBox.hidden) {
        let sidebarCmd = openerSidebarBox.getAttribute("sidebarcommand");
        let sidebarCmdElem = document.getElementById(sidebarCmd);

        // dynamically generated sidebars will fail this check.
        if (sidebarCmdElem) {
          let sidebarBox = document.getElementById("sidebar-box");
          let sidebarTitle = document.getElementById("sidebar-title");

          sidebarTitle.setAttribute(
            "value", window.opener.document.getElementById("sidebar-title").getAttribute("value"));
          sidebarBox.setAttribute("width", openerSidebarBox.boxObject.width);

          sidebarBox.setAttribute("sidebarcommand", sidebarCmd);
          // Note: we're setting 'src' on sidebarBox, which is a <vbox>, not on
          // the <browser id="sidebar">. This lets us delay the actual load until
          // delayedStartup().
          sidebarBox.setAttribute(
            "src", window.opener.document.getElementById("sidebar").getAttribute("src"));
          mustLoadSidebar = true;

          sidebarBox.hidden = false;
          document.getElementById("sidebar-splitter").hidden = false;
          sidebarCmdElem.setAttribute("checked", "true");
        }
      }
    }
    else {
      let box = document.getElementById("sidebar-box");
      if (box.hasAttribute("sidebarcommand")) {
        let commandID = box.getAttribute("sidebarcommand");
        if (commandID) {
          let command = document.getElementById(commandID);
          if (command) {
            mustLoadSidebar = true;
            box.hidden = false;
            document.getElementById("sidebar-splitter").hidden = false;
            command.setAttribute("checked", "true");
          }
          else {
            // Remove the |sidebarcommand| attribute, because the element it
            // refers to no longer exists, so we should assume this sidebar
            // panel has been uninstalled. (249883)
            box.removeAttribute("sidebarcommand");
          }
        }
      }
    }

    // Certain kinds of automigration rely on this notification to complete
    // their tasks BEFORE the browser window is shown. SessionStore uses it to
    // restore tabs into windows AFTER important parts like gMultiProcessBrowser
    // have been initialized.
    Services.obs.notifyObservers(window, "browser-window-before-show", "");

    // Set a sane starting width/height for all resolutions on new profiles.
    if (!document.documentElement.hasAttribute("width")) {
      let defaultWidth;
      let defaultHeight;

      // Very small: maximize the window
      // Portrait  : use about full width and 3/4 height, to view entire pages
      //             at once (without being obnoxiously tall)
      // Widescreen: use about half width, to suggest side-by-side page view
      // Otherwise : use 3/4 height and width
      if (screen.availHeight <= 600) {
        document.documentElement.setAttribute("sizemode", "maximized");
        defaultWidth = 610;
        defaultHeight = 450;
      }
      else {
        if (screen.availWidth <= screen.availHeight) {
          defaultWidth = screen.availWidth * .9;
          defaultHeight = screen.availHeight * .75;
        }
        else if (screen.availWidth >= 2048) {
          defaultWidth = (screen.availWidth / 2) - 20;
          defaultHeight = screen.availHeight - 10;
        }
        else {
          defaultWidth = screen.availWidth * .75;
          defaultHeight = screen.availHeight * .75;
        }

#if MOZ_WIDGET_GTK == 2
        // On X, we're not currently able to account for the size of the window
        // border.  Use 28px as a guess (titlebar + bottom window border)
        defaultHeight -= 28;
#endif
      }
      document.documentElement.setAttribute("width", defaultWidth);
      document.documentElement.setAttribute("height", defaultHeight);
    }

    if (!window.toolbar.visible) {
      // adjust browser UI for popups
      if (gURLBar) {
        gURLBar.setAttribute("readonly", "true");
        gURLBar.setAttribute("enablehistory", "false");
      }
      goSetCommandEnabled("cmd_newNavigatorTab", false);
    }

    // Misc. inits.
    CombinedStopReload.init();
    gPrivateBrowsingUI.init();
    TabsInTitlebar.init();

#ifdef XP_WIN
    if (window.matchMedia("(-moz-os-version: windows-win8)").matches &&
        window.matchMedia("(-moz-windows-default-theme)").matches) {
      let windowFrameColor = Cu.import("resource:///modules/Windows8WindowFrameColor.jsm", {})
                               .Windows8WindowFrameColor.get();

      // Formula from W3C's WCAG 2.0 spec's color ratio and relative luminance,
      // section 1.3.4, http://www.w3.org/TR/WCAG20/ .
      windowFrameColor = windowFrameColor.map((color) => {
        if (color <= 10) {
          return color / 255 / 12.92;
        }
        return Math.pow(((color / 255) + 0.055) / 1.055, 2.4);
      });
      let backgroundLuminance = windowFrameColor[0] * 0.2126 +
                                windowFrameColor[1] * 0.7152 +
                                windowFrameColor[2] * 0.0722;
      let foregroundLuminance = 0; // Default to black for foreground text.
      let contrastRatio = (backgroundLuminance + 0.05) / (foregroundLuminance + 0.05);
      if (contrastRatio < 3) {
        document.documentElement.setAttribute("darkwindowframe", "true");
      }
    }
#endif

    ToolbarIconColor.init();

    // Wait until chrome is painted before executing code not critical to making the window visible
    this._boundDelayedStartup = this._delayedStartup.bind(this, mustLoadSidebar);
    window.addEventListener("MozAfterPaint", this._boundDelayedStartup);

    this._loadHandled = true;
  },

  _cancelDelayedStartup: function () {
    window.removeEventListener("MozAfterPaint", this._boundDelayedStartup);
    this._boundDelayedStartup = null;
  },

  _delayedStartup: function(mustLoadSidebar) {
    let tmp = {};
    Cu.import("resource://gre/modules/TelemetryTimestamps.jsm", tmp);
    let TelemetryTimestamps = tmp.TelemetryTimestamps;
    TelemetryTimestamps.add("delayedStartupStarted");

    this._cancelDelayedStartup();

    // We need to set the MozApplicationManifest event listeners up
    // before we start loading the home pages in case a document has
    // a "manifest" attribute, in which the MozApplicationManifest event
    // will be fired.
    gBrowser.addEventListener("MozApplicationManifest",
                              OfflineApps, false);
    // listen for offline apps on social
    let socialBrowser = document.getElementById("social-sidebar-browser");
    socialBrowser.addEventListener("MozApplicationManifest",
                              OfflineApps, false);

    let uriToLoad = this._getUriToLoad();
    var isLoadingBlank = isBlankPageURL(uriToLoad);

    // This pageshow listener needs to be registered before we may call
    // swapBrowsersAndCloseOther() to receive pageshow events fired by that.
    gBrowser.addEventListener("pageshow", function(event) {
      // Filter out events that are not about the document load we are interested in
      if (content && event.target == content.document)
        setTimeout(pageShowEventHandlers, 0, event.persisted);
    }, true);

    if (uriToLoad && uriToLoad != "about:blank") {
      if (uriToLoad instanceof Ci.nsISupportsArray) {
        let count = uriToLoad.Count();
        let specs = [];
        for (let i = 0; i < count; i++) {
          let urisstring = uriToLoad.GetElementAt(i).QueryInterface(Ci.nsISupportsString);
          specs.push(urisstring.data);
        }

        // This function throws for certain malformed URIs, so use exception handling
        // so that we don't disrupt startup
        try {
          gBrowser.loadTabs(specs, false, true);
        } catch (e) {}
      }
      else if (uriToLoad instanceof XULElement) {
        // swap the given tab with the default about:blank tab and then close
        // the original tab in the other window.

        // Stop the about:blank load
        gBrowser.stop();
        // make sure it has a docshell
        gBrowser.docShell;

        gBrowser.swapBrowsersAndCloseOther(gBrowser.selectedTab, uriToLoad);
      }
      // window.arguments[2]: referrer (nsIURI)
      //                 [3]: postData (nsIInputStream)
      //                 [4]: allowThirdPartyFixup (bool)
      else if (window.arguments.length >= 3) {
        loadURI(uriToLoad, window.arguments[2], window.arguments[3] || null,
                window.arguments[4] || false);
        window.focus();
      }
      // Note: loadOneOrMoreURIs *must not* be called if window.arguments.length >= 3.
      // Such callers expect that window.arguments[0] is handled as a single URI.
      else {
        loadOneOrMoreURIs(uriToLoad);
      }
    }

#ifdef MOZ_SAFE_BROWSING
    // Bug 778855 - Perf regression if we do this here. To be addressed in bug 779008.
    setTimeout(function() { SafeBrowsing.init(); }, 2000);
#endif

    Services.obs.addObserver(gSessionHistoryObserver, "browser:purge-session-history", false);
    Services.obs.addObserver(gXPInstallObserver, "addon-install-disabled", false);
    Services.obs.addObserver(gXPInstallObserver, "addon-install-started", false);
    Services.obs.addObserver(gXPInstallObserver, "addon-install-blocked", false);
    Services.obs.addObserver(gXPInstallObserver, "addon-install-failed", false);
    Services.obs.addObserver(gXPInstallObserver, "addon-install-complete", false);
    Services.obs.addObserver(gFormSubmitObserver, "invalidformsubmit", false);

    BrowserOffline.init();
    OfflineApps.init();
    IndexedDBPromptHelper.init();
    gFormSubmitObserver.init();
    gRemoteTabsUI.init();

    // Initialize the full zoom setting.
    // We do this before the session restore service gets initialized so we can
    // apply full zoom settings to tabs restored by the session restore service.
    FullZoom.init();
    PanelUI.init();
    LightweightThemeListener.init();
    WebrtcIndicator.init();

#ifdef MOZ_CRASHREPORTER
    if (gMultiProcessBrowser)
      TabCrashReporter.init();
#endif

    if (mustLoadSidebar) {
      let sidebar = document.getElementById("sidebar");
      let sidebarBox = document.getElementById("sidebar-box");
      sidebar.setAttribute("src", sidebarBox.getAttribute("src"));
    }

    UpdateUrlbarSearchSplitterState();

    if (!isLoadingBlank || !focusAndSelectUrlBar())
      gBrowser.selectedBrowser.focus();

    // Set up Sanitize Item
    this._initializeSanitizer();

    // Enable/Disable auto-hide tabbar
    gBrowser.tabContainer.updateVisibility();

    BookmarkingUI.init();

    gPrefService.addObserver(gHomeButton.prefDomain, gHomeButton, false);

    var homeButton = document.getElementById("home-button");
    gHomeButton.updateTooltip(homeButton);
    gHomeButton.updatePersonalToolbarStyle(homeButton);

    // BiDi UI
    gBidiUI = isBidiEnabled();
    if (gBidiUI) {
      document.getElementById("documentDirection-separator").hidden = false;
      document.getElementById("documentDirection-swap").hidden = false;
      document.getElementById("textfieldDirection-separator").hidden = false;
      document.getElementById("textfieldDirection-swap").hidden = false;
    }

    // Setup click-and-hold gestures access to the session history
    // menus if global click-and-hold isn't turned on
    if (!getBoolPref("ui.click_hold_context_menus", false))
      SetClickAndHoldHandlers();

    let NP = {};
    Cu.import("resource:///modules/NetworkPrioritizer.jsm", NP);
    NP.trackBrowserWindow(window);

    PlacesToolbarHelper.init();

    ctrlTab.readPref();
    gPrefService.addObserver(ctrlTab.prefName, ctrlTab, false);

    // Initialize the download manager some time after the app starts so that
    // auto-resume downloads begin (such as after crashing or quitting with
    // active downloads) and speeds up the first-load of the download manager UI.
    // If the user manually opens the download manager before the timeout, the
    // downloads will start right away, and initializing again won't hurt.
    setTimeout(function() {
      try {
        Cu.import("resource:///modules/DownloadsCommon.jsm", {})
          .DownloadsCommon.initializeAllDataLinks();
        Cu.import("resource:///modules/DownloadsTaskbar.jsm", {})
          .DownloadsTaskbar.registerIndicator(window);
      } catch (ex) {
        Cu.reportError(ex);
      }
    }, 10000);

    // Load the Login Manager data from disk off the main thread, some time
    // after startup.  If the data is required before the timeout, for example
    // because a restored page contains a password field, it will be loaded on
    // the main thread, and this initialization request will be ignored.
    setTimeout(function() {
      try {
        Services.logins;
      } catch (ex) {
        Cu.reportError(ex);
      }
    }, 3000);

    // The object handling the downloads indicator is also initialized here in the
    // delayed startup function, but the actual indicator element is not loaded
    // unless there are downloads to be displayed.
    DownloadsButton.initializeIndicator();

#ifndef XP_MACOSX
    updateEditUIVisibility();
    let placesContext = document.getElementById("placesContext");
    placesContext.addEventListener("popupshowing", updateEditUIVisibility, false);
    placesContext.addEventListener("popuphiding", updateEditUIVisibility, false);
#endif

    gBrowser.mPanelContainer.addEventListener("InstallBrowserTheme", LightWeightThemeWebInstaller, false, true);
    gBrowser.mPanelContainer.addEventListener("PreviewBrowserTheme", LightWeightThemeWebInstaller, false, true);
    gBrowser.mPanelContainer.addEventListener("ResetBrowserThemePreview", LightWeightThemeWebInstaller, false, true);

    if (Win7Features)
      Win7Features.onOpenWindow();

   // called when we go into full screen, even if initiated by a web page script
    window.addEventListener("fullscreen", onFullScreen, true);

    // Called when we enter DOM full-screen mode. Note we can already be in browser
    // full-screen mode when we enter DOM full-screen mode.
    window.addEventListener("MozEnteredDomFullscreen", onMozEnteredDomFullscreen, true);

    if (window.fullScreen)
      onFullScreen();
    if (document.mozFullScreen)
      onMozEnteredDomFullscreen();

#ifdef MOZ_SERVICES_SYNC
    // initialize the sync UI
    gSyncUI.init();
    gFxAccounts.init();
#endif

#ifdef MOZ_DATA_REPORTING
    gDataNotificationInfoBar.init();
#endif

#ifdef MOZ_LOOP
    LoopUI.initialize();
#endif

    gBrowserThumbnails.init();

    // Add Devtools menuitems and listeners
    gDevToolsBrowser.registerBrowserWindow(window);

    window.addEventListener("mousemove", MousePosTracker, false);
    window.addEventListener("dragover", MousePosTracker, false);

    gNavToolbox.addEventListener("customizationstarting", CustomizationHandler);
    gNavToolbox.addEventListener("customizationchange", CustomizationHandler);
    gNavToolbox.addEventListener("customizationending", CustomizationHandler);

    // End startup crash tracking after a delay to catch crashes while restoring
    // tabs and to postpone saving the pref to disk.
    try {
      const startupCrashEndDelay = 30 * 1000;
      setTimeout(Services.startup.trackStartupCrashEnd, startupCrashEndDelay);
    } catch (ex) {
      Cu.reportError("Could not end startup crash tracking: " + ex);
    }

    if (typeof WindowsPrefSync !== 'undefined') {
      // Pulls in Metro controlled prefs and pushes out Desktop controlled prefs
      WindowsPrefSync.init();
    }

    SessionStore.promiseInitialized.then(() => {
      // Bail out if the window has been closed in the meantime.
      if (window.closed) {
        return;
      }

      // Enable the Restore Last Session command if needed
      RestoreLastSessionObserver.init();

      SocialUI.init();
      TabView.init();

      // Telemetry for master-password - we do this after 5 seconds as it
      // can cause IO if NSS/PSM has not already initialized.
      setTimeout(() => {
        if (window.closed) {
          return;
        }
        let secmodDB = Cc["@mozilla.org/security/pkcs11moduledb;1"]
                       .getService(Ci.nsIPKCS11ModuleDB);
        let slot = secmodDB.findSlotByName("");
        let mpEnabled = slot &&
                        slot.status != Ci.nsIPKCS11Slot.SLOT_UNINITIALIZED &&
                        slot.status != Ci.nsIPKCS11Slot.SLOT_READY;
        if (mpEnabled) {
          Services.telemetry.getHistogramById("MASTER_PASSWORD_ENABLED").add(mpEnabled);
        }
      }, 5000);
    });
    this.delayedStartupFinished = true;

    Services.obs.notifyObservers(window, "browser-delayed-startup-finished", "");
    TelemetryTimestamps.add("delayedStartupFinished");
  },

  // Returns the URI(s) to load at startup.
  _getUriToLoad: function () {
    // window.arguments[0]: URI to load (string), or an nsISupportsArray of
    //                      nsISupportsStrings to load, or a xul:tab of
    //                      a tabbrowser, which will be replaced by this
    //                      window (for this case, all other arguments are
    //                      ignored).
    if (!window.arguments || !window.arguments[0])
      return null;

    let uri = window.arguments[0];
    let sessionStartup = Cc["@mozilla.org/browser/sessionstartup;1"]
                           .getService(Ci.nsISessionStartup);
    let defaultArgs = Cc["@mozilla.org/browser/clh;1"]
                        .getService(Ci.nsIBrowserHandler)
                        .defaultArgs;

    // If the given URI matches defaultArgs (the default homepage) we want
    // to block its load if we're going to restore a session anyway.
    if (uri == defaultArgs && sessionStartup.willOverrideHomepage)
      return null;

    return uri;
  },

  onUnload: function() {
    // In certain scenarios it's possible for unload to be fired before onload,
    // (e.g. if the window is being closed after browser.js loads but before the
    // load completes). In that case, there's nothing to do here.
    if (!this._loadHandled)
      return;

    gDevToolsBrowser.forgetBrowserWindow(window);

    let desc = Object.getOwnPropertyDescriptor(window, "DeveloperToolbar");
    if (desc && !desc.get) {
      DeveloperToolbar.destroy();
    }

    // First clean up services initialized in gBrowserInit.onLoad (or those whose
    // uninit methods don't depend on the services having been initialized).

    CombinedStopReload.uninit();

    gGestureSupport.init(false);

    gHistorySwipeAnimation.uninit();

    FullScreen.cleanup();

#ifdef MOZ_SERVICES_SYNC
    gFxAccounts.uninit();
#endif

    Services.obs.removeObserver(gPluginHandler.pluginCrashed, "plugin-crashed");

    try {
      gBrowser.removeProgressListener(window.XULBrowserWindow);
      gBrowser.removeTabsProgressListener(window.TabsProgressListener);
    } catch (ex) {
    }

    PlacesToolbarHelper.uninit();

    BookmarkingUI.uninit();

    TabsInTitlebar.uninit();

    ToolbarIconColor.uninit();

    BrowserOnClick.uninit();

    var enumerator = Services.wm.getEnumerator(null);
    enumerator.getNext();
    if (!enumerator.hasMoreElements()) {
      document.persist("sidebar-box", "sidebarcommand");
      document.persist("sidebar-box", "width");
      document.persist("sidebar-box", "src");
      document.persist("sidebar-title", "value");
    }

    // Now either cancel delayedStartup, or clean up the services initialized from
    // it.
    if (this._boundDelayedStartup) {
      this._cancelDelayedStartup();
    } else {
      if (Win7Features)
        Win7Features.onCloseWindow();

      gPrefService.removeObserver(ctrlTab.prefName, ctrlTab);
      ctrlTab.uninit();
      TabView.uninit();
      SocialUI.uninit();
      gBrowserThumbnails.uninit();
      FullZoom.destroy();

      Services.obs.removeObserver(gSessionHistoryObserver, "browser:purge-session-history");
      Services.obs.removeObserver(gXPInstallObserver, "addon-install-disabled");
      Services.obs.removeObserver(gXPInstallObserver, "addon-install-started");
      Services.obs.removeObserver(gXPInstallObserver, "addon-install-blocked");
      Services.obs.removeObserver(gXPInstallObserver, "addon-install-failed");
      Services.obs.removeObserver(gXPInstallObserver, "addon-install-complete");
      Services.obs.removeObserver(gFormSubmitObserver, "invalidformsubmit");

      try {
        gPrefService.removeObserver(gHomeButton.prefDomain, gHomeButton);
      } catch (ex) {
        Cu.reportError(ex);
      }

      if (typeof WindowsPrefSync !== 'undefined') {
        WindowsPrefSync.uninit();
      }

      BrowserOffline.uninit();
      OfflineApps.uninit();
      IndexedDBPromptHelper.uninit();
      LightweightThemeListener.uninit();
      PanelUI.uninit();
    }

    // Final window teardown, do this last.
    window.XULBrowserWindow = null;
    window.QueryInterface(Ci.nsIInterfaceRequestor)
          .getInterface(Ci.nsIWebNavigation)
          .QueryInterface(Ci.nsIDocShellTreeItem).treeOwner
          .QueryInterface(Ci.nsIInterfaceRequestor)
          .getInterface(Ci.nsIXULWindow)
          .XULBrowserWindow = null;
    window.QueryInterface(Ci.nsIDOMChromeWindow).browserDOMWindow = null;
  },

#ifdef XP_MACOSX
  // nonBrowserWindowStartup(), nonBrowserWindowDelayedStartup(), and
  // nonBrowserWindowShutdown() are used for non-browser windows in
  // macBrowserOverlay
  nonBrowserWindowStartup: function() {
    // Disable inappropriate commands / submenus
    var disabledItems = ['Browser:SavePage',
                         'Browser:SendLink', 'cmd_pageSetup', 'cmd_print', 'cmd_find', 'cmd_findAgain',
                         'viewToolbarsMenu', 'viewSidebarMenuMenu', 'Browser:Reload',
                         'viewFullZoomMenu', 'pageStyleMenu', 'charsetMenu', 'View:PageSource', 'View:FullScreen',
                         'viewHistorySidebar', 'Browser:AddBookmarkAs', 'Browser:BookmarkAllTabs',
                         'View:PageInfo', 'Browser:ToggleTabView'];
    var element;

    for (let disabledItem of disabledItems) {
      element = document.getElementById(disabledItem);
      if (element)
        element.setAttribute("disabled", "true");
    }

    // If no windows are active (i.e. we're the hidden window), disable the close, minimize
    // and zoom menu commands as well
    if (window.location.href == "chrome://browser/content/hiddenWindow.xul") {
      var hiddenWindowDisabledItems = ['cmd_close', 'minimizeWindow', 'zoomWindow'];
      for (let hiddenWindowDisabledItem of hiddenWindowDisabledItems) {
        element = document.getElementById(hiddenWindowDisabledItem);
        if (element)
          element.setAttribute("disabled", "true");
      }

      // also hide the window-list separator
      element = document.getElementById("sep-window-list");
      element.setAttribute("hidden", "true");

      // Setup the dock menu.
      let dockMenuElement = document.getElementById("menu_mac_dockmenu");
      if (dockMenuElement != null) {
        let nativeMenu = Cc["@mozilla.org/widget/standalonenativemenu;1"]
                         .createInstance(Ci.nsIStandaloneNativeMenu);

        try {
          nativeMenu.init(dockMenuElement);

          let dockSupport = Cc["@mozilla.org/widget/macdocksupport;1"]
                            .getService(Ci.nsIMacDockSupport);
          dockSupport.dockMenu = nativeMenu;
        }
        catch (e) {
        }
      }
    }

    if (PrivateBrowsingUtils.permanentPrivateBrowsing) {
      document.getElementById("macDockMenuNewWindow").hidden = true;
    }

    this._delayedStartupTimeoutId = setTimeout(this.nonBrowserWindowDelayedStartup.bind(this), 0);
  },

  nonBrowserWindowDelayedStartup: function() {
    this._delayedStartupTimeoutId = null;

    // initialise the offline listener
    BrowserOffline.init();

    // Set up Sanitize Item
    this._initializeSanitizer();

    // initialize the private browsing UI
    gPrivateBrowsingUI.init();

#ifdef MOZ_SERVICES_SYNC
    // initialize the sync UI
    gSyncUI.init();
#endif
  },

  nonBrowserWindowShutdown: function() {
    // If nonBrowserWindowDelayedStartup hasn't run yet, we have no work to do -
    // just cancel the pending timeout and return;
    if (this._delayedStartupTimeoutId) {
      clearTimeout(this._delayedStartupTimeoutId);
      return;
    }

    BrowserOffline.uninit();
  },
#endif

  _initializeSanitizer: function() {
    const kDidSanitizeDomain = "privacy.sanitize.didShutdownSanitize";
    if (gPrefService.prefHasUserValue(kDidSanitizeDomain)) {
      gPrefService.clearUserPref(kDidSanitizeDomain);
      // We need to persist this preference change, since we want to
      // check it at next app start even if the browser exits abruptly
      gPrefService.savePrefFile(null);
    }

    /**
     * Migrate Firefox 3.0 privacy.item prefs under one of these conditions:
     *
     * a) User has customized any privacy.item prefs
     * b) privacy.sanitize.sanitizeOnShutdown is set
     */
    if (!gPrefService.getBoolPref("privacy.sanitize.migrateFx3Prefs")) {
      let itemBranch = gPrefService.getBranch("privacy.item.");
      let itemArray = itemBranch.getChildList("");

      // See if any privacy.item prefs are set
      let doMigrate = itemArray.some(function (name) itemBranch.prefHasUserValue(name));
      // Or if sanitizeOnShutdown is set
      if (!doMigrate)
        doMigrate = gPrefService.getBoolPref("privacy.sanitize.sanitizeOnShutdown");

      if (doMigrate) {
        let cpdBranch = gPrefService.getBranch("privacy.cpd.");
        let clearOnShutdownBranch = gPrefService.getBranch("privacy.clearOnShutdown.");
        for (let name of itemArray) {
          try {
            // don't migrate password or offlineApps clearing in the CRH dialog since
            // there's no UI for those anymore. They default to false. bug 497656
            if (name != "passwords" && name != "offlineApps")
              cpdBranch.setBoolPref(name, itemBranch.getBoolPref(name));
            clearOnShutdownBranch.setBoolPref(name, itemBranch.getBoolPref(name));
          }
          catch(e) {
            Cu.reportError("Exception thrown during privacy pref migration: " + e);
          }
        }
      }

      gPrefService.setBoolPref("privacy.sanitize.migrateFx3Prefs", true);
    }
  },
}


/* Legacy global init functions */
var BrowserStartup        = gBrowserInit.onLoad.bind(gBrowserInit);
var BrowserShutdown       = gBrowserInit.onUnload.bind(gBrowserInit);
#ifdef XP_MACOSX
var nonBrowserWindowStartup        = gBrowserInit.nonBrowserWindowStartup.bind(gBrowserInit);
var nonBrowserWindowDelayedStartup = gBrowserInit.nonBrowserWindowDelayedStartup.bind(gBrowserInit);
var nonBrowserWindowShutdown       = gBrowserInit.nonBrowserWindowShutdown.bind(gBrowserInit);
#endif

function HandleAppCommandEvent(evt) {
  switch (evt.command) {
  case "Back":
    BrowserBack();
    break;
  case "Forward":
    BrowserForward();
    break;
  case "Reload":
    BrowserReloadSkipCache();
    break;
  case "Stop":
    if (XULBrowserWindow.stopCommand.getAttribute("disabled") != "true")
      BrowserStop();
    break;
  case "Search":
    BrowserSearch.webSearch();
    break;
  case "Bookmarks":
    toggleSidebar('viewBookmarksSidebar');
    break;
  case "Home":
    BrowserHome();
    break;
  case "New":
    BrowserOpenTab();
    break;
  case "Close":
    BrowserCloseTabOrWindow();
    break;
  case "Find":
    gFindBar.onFindCommand();
    break;
  case "Help":
    openHelpLink('firefox-help');
    break;
  case "Open":
    BrowserOpenFileWindow();
    break;
  case "Print":
    PrintUtils.print();
    break;
  case "Save":
    saveDocument(window.content.document);
    break;
  case "SendMail":
    MailIntegration.sendLinkForWindow(window.content);
    break;
  default:
    return;
  }
  evt.stopPropagation();
  evt.preventDefault();
}

function gotoHistoryIndex(aEvent) {
  let index = aEvent.target.getAttribute("index");
  if (!index)
    return false;

  let where = whereToOpenLink(aEvent);

  if (where == "current") {
    // Normal click. Go there in the current tab and update session history.

    try {
      gBrowser.gotoIndex(index);
    }
    catch(ex) {
      return false;
    }
    return true;
  }
  // Modified click. Go there in a new tab/window.

  duplicateTabIn(gBrowser.selectedTab, where, index - gBrowser.sessionHistory.index);
  return true;
}

function BrowserForward(aEvent) {
  let where = whereToOpenLink(aEvent, false, true);

  if (where == "current") {
    try {
      gBrowser.goForward();
    }
    catch(ex) {
    }
  }
  else {
    duplicateTabIn(gBrowser.selectedTab, where, 1);
  }
}

function BrowserBack(aEvent) {
  let where = whereToOpenLink(aEvent, false, true);

  if (where == "current") {
    try {
      gBrowser.goBack();
    }
    catch(ex) {
    }
  }
  else {
    duplicateTabIn(gBrowser.selectedTab, where, -1);
  }
}

function BrowserHandleBackspace()
{
  switch (gPrefService.getIntPref("browser.backspace_action")) {
  case 0:
    BrowserBack();
    break;
  case 1:
    goDoCommand("cmd_scrollPageUp");
    break;
  }
}

function BrowserHandleShiftBackspace()
{
  switch (gPrefService.getIntPref("browser.backspace_action")) {
  case 0:
    BrowserForward();
    break;
  case 1:
    goDoCommand("cmd_scrollPageDown");
    break;
  }
}

function BrowserStop() {
  const stopFlags = nsIWebNavigation.STOP_ALL;
  gBrowser.webNavigation.stop(stopFlags);
}

function BrowserReloadOrDuplicate(aEvent) {
  var backgroundTabModifier = aEvent.button == 1 ||
#ifdef XP_MACOSX
    aEvent.metaKey;
#else
    aEvent.ctrlKey;
#endif
  if (aEvent.shiftKey && !backgroundTabModifier) {
    BrowserReloadSkipCache();
    return;
  }

  let where = whereToOpenLink(aEvent, false, true);
  if (where == "current")
    BrowserReload();
  else
    duplicateTabIn(gBrowser.selectedTab, where);
}

function BrowserReload() {
  const reloadFlags = nsIWebNavigation.LOAD_FLAGS_NONE;
  BrowserReloadWithFlags(reloadFlags);
}

function BrowserReloadSkipCache() {
  // Bypass proxy and cache.
  const reloadFlags = nsIWebNavigation.LOAD_FLAGS_BYPASS_PROXY | nsIWebNavigation.LOAD_FLAGS_BYPASS_CACHE;
  BrowserReloadWithFlags(reloadFlags);
}

var BrowserHome = BrowserGoHome;
function BrowserGoHome(aEvent) {
  if (aEvent && "button" in aEvent &&
      aEvent.button == 2) // right-click: do nothing
    return;

  var homePage = gHomeButton.getHomePage();
  var where = whereToOpenLink(aEvent, false, true);
  var urls;

  // Home page should open in a new tab when current tab is an app tab
  if (where == "current" &&
      gBrowser &&
      gBrowser.selectedTab.pinned)
    where = "tab";

  // openUILinkIn in utilityOverlay.js doesn't handle loading multiple pages
  switch (where) {
  case "current":
    loadOneOrMoreURIs(homePage);
    break;
  case "tabshifted":
  case "tab":
    urls = homePage.split("|");
    var loadInBackground = getBoolPref("browser.tabs.loadBookmarksInBackground", false);
    gBrowser.loadTabs(urls, loadInBackground);
    break;
  case "window":
    OpenBrowserWindow();
    break;
  }
}

function loadOneOrMoreURIs(aURIString)
{
#ifdef XP_MACOSX
  // we're not a browser window, pass the URI string to a new browser window
  if (window.location.href != getBrowserURL())
  {
    window.openDialog(getBrowserURL(), "_blank", "all,dialog=no", aURIString);
    return;
  }
#endif
  // This function throws for certain malformed URIs, so use exception handling
  // so that we don't disrupt startup
  try {
    gBrowser.loadTabs(aURIString.split("|"), false, true);
  }
  catch (e) {
  }
}

function focusAndSelectUrlBar() {
  if (gURLBar) {
    if (window.fullScreen)
      FullScreen.mouseoverToggle(true);

    gURLBar.select();
    if (document.activeElement == gURLBar.inputField)
      return true;
  }
  return false;
}

function openLocation() {
  if (focusAndSelectUrlBar())
    return;

#ifdef XP_MACOSX
  if (window.location.href != getBrowserURL()) {
    var win = getTopWin();
    if (win) {
      // If there's an open browser window, it should handle this command
      win.focus()
      win.openLocation();
    }
    else {
      // If there are no open browser windows, open a new one
      window.openDialog("chrome://browser/content/", "_blank",
                        "chrome,all,dialog=no", BROWSER_NEW_TAB_URL);
    }
  }
#endif
}

function BrowserOpenTab()
{
  openUILinkIn(BROWSER_NEW_TAB_URL, "tab");
}

/* Called from the openLocation dialog. This allows that dialog to instruct
   its opener to open a new window and then step completely out of the way.
   Anything less byzantine is causing horrible crashes, rather believably,
   though oddly only on Linux. */
function delayedOpenWindow(chrome, flags, href, postData)
{
  // The other way to use setTimeout,
  // setTimeout(openDialog, 10, chrome, "_blank", flags, url),
  // doesn't work here.  The extra "magic" extra argument setTimeout adds to
  // the callback function would confuse gBrowserInit.onLoad() by making
  // window.arguments[1] be an integer instead of null.
  setTimeout(function() { openDialog(chrome, "_blank", flags, href, null, null, postData); }, 10);
}

/* Required because the tab needs time to set up its content viewers and get the load of
   the URI kicked off before becoming the active content area. */
function delayedOpenTab(aUrl, aReferrer, aCharset, aPostData, aAllowThirdPartyFixup)
{
  gBrowser.loadOneTab(aUrl, {
                      referrerURI: aReferrer,
                      charset: aCharset,
                      postData: aPostData,
                      inBackground: false,
                      allowThirdPartyFixup: aAllowThirdPartyFixup});
}

var gLastOpenDirectory = {
  _lastDir: null,
  get path() {
    if (!this._lastDir || !this._lastDir.exists()) {
      try {
        this._lastDir = gPrefService.getComplexValue("browser.open.lastDir",
                                                     Ci.nsILocalFile);
        if (!this._lastDir.exists())
          this._lastDir = null;
      }
      catch(e) {}
    }
    return this._lastDir;
  },
  set path(val) {
    try {
      if (!val || !val.isDirectory())
        return;
    } catch(e) {
      return;
    }
    this._lastDir = val.clone();

    // Don't save the last open directory pref inside the Private Browsing mode
    if (!PrivateBrowsingUtils.isWindowPrivate(window))
      gPrefService.setComplexValue("browser.open.lastDir", Ci.nsILocalFile,
                                   this._lastDir);
  },
  reset: function() {
    this._lastDir = null;
  }
};

function BrowserOpenFileWindow()
{
  // Get filepicker component.
  try {
    const nsIFilePicker = Ci.nsIFilePicker;
    let fp = Cc["@mozilla.org/filepicker;1"].createInstance(nsIFilePicker);
    let fpCallback = function fpCallback_done(aResult) {
      if (aResult == nsIFilePicker.returnOK) {
        try {
          if (fp.file) {
            gLastOpenDirectory.path =
              fp.file.parent.QueryInterface(Ci.nsILocalFile);
          }
        } catch (ex) {
        }
        openUILinkIn(fp.fileURL.spec, "current");
      }
    };

    fp.init(window, gNavigatorBundle.getString("openFile"),
            nsIFilePicker.modeOpen);
    fp.appendFilters(nsIFilePicker.filterAll | nsIFilePicker.filterText |
                     nsIFilePicker.filterImages | nsIFilePicker.filterXML |
                     nsIFilePicker.filterHTML);
    fp.displayDirectory = gLastOpenDirectory.path;
    fp.open(fpCallback);
  } catch (ex) {
  }
}

function BrowserCloseTabOrWindow() {
#ifdef XP_MACOSX
  // If we're not a browser window, just close the window
  if (window.location.href != getBrowserURL()) {
    closeWindow(true);
    return;
  }
#endif

  // If the current tab is the last one, this will close the window.
  gBrowser.removeCurrentTab({animate: true});
}

function BrowserTryToCloseWindow()
{
  if (WindowIsClosing())
    window.close();     // WindowIsClosing does all the necessary checks
}

function loadURI(uri, referrer, postData, allowThirdPartyFixup) {
  if (postData === undefined)
    postData = null;

  var flags = nsIWebNavigation.LOAD_FLAGS_NONE;
  if (allowThirdPartyFixup) {
    flags |= nsIWebNavigation.LOAD_FLAGS_ALLOW_THIRD_PARTY_FIXUP;
    flags |= nsIWebNavigation.LOAD_FLAGS_FIXUP_SCHEME_TYPOS;
  }

  try {
    gBrowser.loadURIWithFlags(uri, flags, referrer, null, postData);
  } catch (e) {}
}

function getShortcutOrURIAndPostData(aURL, aCallback) {
  let postData = null;
  let shortcutURL = null;
  let keyword = aURL;
  let param = "";

  let offset = aURL.indexOf(" ");
  if (offset > 0) {
    keyword = aURL.substr(0, offset);
    param = aURL.substr(offset + 1);
  }

  let engine = Services.search.getEngineByAlias(keyword);
  if (engine) {
    let submission = engine.getSubmission(param);
    postData = submission.postData;
    aCallback({ postData: submission.postData, url: submission.uri.spec });
    return;
  }

  [shortcutURL, postData] =
    PlacesUtils.getURLAndPostDataForKeyword(keyword);

  if (!shortcutURL) {
    aCallback({ postData: postData, url: aURL });
    return;
  }

  let escapedPostData = "";
  if (postData)
    escapedPostData = unescape(postData);

  if (/%s/i.test(shortcutURL) || /%s/i.test(escapedPostData)) {
    let charset = "";
    const re = /^(.*)\&mozcharset=([a-zA-Z][_\-a-zA-Z0-9]+)\s*$/;
    let matches = shortcutURL.match(re);

    let continueOperation = function () {
      // encodeURIComponent produces UTF-8, and cannot be used for other charsets.
      // escape() works in those cases, but it doesn't uri-encode +, @, and /.
      // Therefore we need to manually replace these ASCII characters by their
      // encodeURIComponent result, to match the behavior of nsEscape() with
      // url_XPAlphas
      let encodedParam = "";
      if (charset && charset != "UTF-8")
        encodedParam = escape(convertFromUnicode(charset, param)).
                       replace(/[+@\/]+/g, encodeURIComponent);
      else // Default charset is UTF-8
        encodedParam = encodeURIComponent(param);

      shortcutURL = shortcutURL.replace(/%s/g, encodedParam).replace(/%S/g, param);

      if (/%s/i.test(escapedPostData)) // POST keyword
        postData = getPostDataStream(escapedPostData, param, encodedParam,
                                               "application/x-www-form-urlencoded");

      aCallback({ postData: postData, url: shortcutURL });
    }

    if (matches) {
      [, shortcutURL, charset] = matches;
      continueOperation();
    } else {
      // Try to get the saved character-set.
      // makeURI throws if URI is invalid.
      // Will return an empty string if character-set is not found.
      try {
        PlacesUtils.getCharsetForURI(makeURI(shortcutURL))
                   .then(c => { charset = c; continueOperation(); });
      } catch (ex) {
        continueOperation();
      }
    }
  }
  else if (param) {
    // This keyword doesn't take a parameter, but one was provided. Just return
    // the original URL.
    postData = null;

    aCallback({ postData: postData, url: aURL });
  } else {
    aCallback({ postData: postData, url: shortcutURL });
  }
}

function getPostDataStream(aStringData, aKeyword, aEncKeyword, aType) {
  var dataStream = Cc["@mozilla.org/io/string-input-stream;1"].
                   createInstance(Ci.nsIStringInputStream);
  aStringData = aStringData.replace(/%s/g, aEncKeyword).replace(/%S/g, aKeyword);
  dataStream.data = aStringData;

  var mimeStream = Cc["@mozilla.org/network/mime-input-stream;1"].
                   createInstance(Ci.nsIMIMEInputStream);
  mimeStream.addHeader("Content-Type", aType);
  mimeStream.addContentLength = true;
  mimeStream.setData(dataStream);
  return mimeStream.QueryInterface(Ci.nsIInputStream);
}

function getLoadContext() {
  return window.QueryInterface(Ci.nsIInterfaceRequestor)
               .getInterface(Ci.nsIWebNavigation)
               .QueryInterface(Ci.nsILoadContext);
}

function readFromClipboard()
{
  var url;

  try {
    // Create transferable that will transfer the text.
    var trans = Components.classes["@mozilla.org/widget/transferable;1"]
                          .createInstance(Components.interfaces.nsITransferable);
    trans.init(getLoadContext());

    trans.addDataFlavor("text/unicode");

    // If available, use selection clipboard, otherwise global one
    if (Services.clipboard.supportsSelectionClipboard())
      Services.clipboard.getData(trans, Services.clipboard.kSelectionClipboard);
    else
      Services.clipboard.getData(trans, Services.clipboard.kGlobalClipboard);

    var data = {};
    var dataLen = {};
    trans.getTransferData("text/unicode", data, dataLen);

    if (data) {
      data = data.value.QueryInterface(Components.interfaces.nsISupportsString);
      url = data.data.substring(0, dataLen.value / 2);
    }
  } catch (ex) {
  }

  return url;
}

function BrowserViewSourceOfDocument(aDocument)
{
  var pageCookie;
  var webNav;

  // Get the document charset
  var docCharset = "charset=" + aDocument.characterSet;

  // Get the nsIWebNavigation associated with the document
  try {
      var win;
      var ifRequestor;

      // Get the DOMWindow for the requested document.  If the DOMWindow
      // cannot be found, then just use the content window...
      //
      // XXX:  This is a bit of a hack...
      win = aDocument.defaultView;
      if (win == window) {
        win = content;
      }
      ifRequestor = win.QueryInterface(Components.interfaces.nsIInterfaceRequestor);

      webNav = ifRequestor.getInterface(nsIWebNavigation);
  } catch(err) {
      // If nsIWebNavigation cannot be found, just get the one for the whole
      // window...
      webNav = gBrowser.webNavigation;
  }
  //
  // Get the 'PageDescriptor' for the current document. This allows the
  // view-source to access the cached copy of the content rather than
  // refetching it from the network...
  //
  try {

#ifdef E10S_TESTING_ONLY
    // Workaround for bug 988133, which causes a crash if we attempt to load
    // the document from the cache when the document is a CPOW (which occurs
    // if we're using remote tabs). This causes us to reload the document from
    // the network in this case, so it's not a permanent solution, hence hiding
    // it behind the E10S_TESTING_ONLY ifdef. This is just a band-aid fix until
    // we can find something better - see bug 1025146.
    if (!Cu.isCrossProcessWrapper(aDocument)) {
#endif
      var PageLoader = webNav.QueryInterface(Components.interfaces.nsIWebPageDescriptor);

      pageCookie = PageLoader.currentDescriptor;
#ifdef E10S_TESTING_ONLY
    }
#endif
  } catch(err) {
    // If no page descriptor is available, just use the view-source URL...
  }

  top.gViewSourceUtils.viewSource(webNav.currentURI.spec, pageCookie, aDocument);
}

// doc - document to use for source, or null for this window's document
// initialTab - name of the initial tab to display, or null for the first tab
// imageElement - image to load in the Media Tab of the Page Info window; can be null/omitted
function BrowserPageInfo(doc, initialTab, imageElement) {
  var args = {doc: doc, initialTab: initialTab, imageElement: imageElement};
  var windows = Services.wm.getEnumerator("Browser:page-info");

  var documentURL = doc ? doc.location : window.content.document.location;

  // Check for windows matching the url
  while (windows.hasMoreElements()) {
    var currentWindow = windows.getNext();
    if (currentWindow.closed) {
      continue;
    }
    if (currentWindow.document.documentElement.getAttribute("relatedUrl") == documentURL) {
      currentWindow.focus();
      currentWindow.resetPageInfo(args);
      return currentWindow;
    }
  }

  // We didn't find a matching window, so open a new one.
  return openDialog("chrome://browser/content/pageinfo/pageInfo.xul", "",
                    "chrome,toolbar,dialog=no,resizable", args);
}

function URLBarSetURI(aURI) {
  var value = gBrowser.userTypedValue;
  var valid = false;

  if (value == null) {
    let uri = aURI || gBrowser.currentURI;
    // Strip off "wyciwyg://" and passwords for the location bar
    try {
      uri = Services.uriFixup.createExposableURI(uri);
    } catch (e) {}

    // Replace initial page URIs with an empty string
    // only if there's no opener (bug 370555).
    // Bug 863515 - Make content.opener checks work in electrolysis.
    if (gInitialPages.indexOf(uri.spec) != -1)
      value = !gMultiProcessBrowser && content.opener ? uri.spec : "";
    else
      value = losslessDecodeURI(uri);

    valid = !isBlankPageURL(uri.spec);
  }

  gURLBar.value = value;
  gURLBar.valueIsTyped = !valid;
  SetPageProxyState(valid ? "valid" : "invalid");
}

function losslessDecodeURI(aURI) {
  var value = aURI.spec;
  // Try to decode as UTF-8 if there's no encoding sequence that we would break.
  if (!/%25(?:3B|2F|3F|3A|40|26|3D|2B|24|2C|23)/i.test(value))
    try {
      value = decodeURI(value)
                // 1. decodeURI decodes %25 to %, which creates unintended
                //    encoding sequences. Re-encode it, unless it's part of
                //    a sequence that survived decodeURI, i.e. one for:
                //    ';', '/', '?', ':', '@', '&', '=', '+', '$', ',', '#'
                //    (RFC 3987 section 3.2)
                // 2. Re-encode whitespace so that it doesn't get eaten away
                //    by the location bar (bug 410726).
                .replace(/%(?!3B|2F|3F|3A|40|26|3D|2B|24|2C|23)|[\r\n\t]/ig,
                         encodeURIComponent);
    } catch (e) {}

  // Encode invisible characters (C0/C1 control characters, U+007F [DEL],
  // U+00A0 [no-break space], line and paragraph separator,
  // object replacement character) (bug 452979, bug 909264)
  value = value.replace(/[\u0000-\u001f\u007f-\u00a0\u2028\u2029\ufffc]/g,
                        encodeURIComponent);

  // Encode default ignorable characters (bug 546013)
  // except ZWNJ (U+200C) and ZWJ (U+200D) (bug 582186).
  // This includes all bidirectional formatting characters.
  // (RFC 3987 sections 3.2 and 4.1 paragraph 6)
  value = value.replace(/[\u00ad\u034f\u061c\u115f-\u1160\u17b4-\u17b5\u180b-\u180d\u200b\u200e-\u200f\u202a-\u202e\u2060-\u206f\u3164\ufe00-\ufe0f\ufeff\uffa0\ufff0-\ufff8]|\ud834[\udd73-\udd7a]|[\udb40-\udb43][\udc00-\udfff]/g,
                        encodeURIComponent);
  return value;
}

function UpdateUrlbarSearchSplitterState()
{
  var splitter = document.getElementById("urlbar-search-splitter");
  var urlbar = document.getElementById("urlbar-container");
  var searchbar = document.getElementById("search-container");

  if (document.documentElement.getAttribute("customizing") == "true") {
    if (splitter) {
      splitter.remove();
    }
    return;
  }

  // If the splitter is already in the right place, we don't need to do anything:
  if (splitter &&
      ((splitter.nextSibling == searchbar && splitter.previousSibling == urlbar) ||
       (splitter.nextSibling == urlbar && splitter.previousSibling == searchbar))) {
    return;
  }

  var ibefore = null;
  if (urlbar && searchbar) {
    if (urlbar.nextSibling == searchbar)
      ibefore = searchbar;
    else if (searchbar.nextSibling == urlbar)
      ibefore = urlbar;
  }

  if (ibefore) {
    if (!splitter) {
      splitter = document.createElement("splitter");
      splitter.id = "urlbar-search-splitter";
      splitter.setAttribute("resizebefore", "flex");
      splitter.setAttribute("resizeafter", "flex");
      splitter.setAttribute("skipintoolbarset", "true");
      splitter.setAttribute("overflows", "false");
      splitter.className = "chromeclass-toolbar-additional";
    }
    urlbar.parentNode.insertBefore(splitter, ibefore);
  } else if (splitter)
    splitter.parentNode.removeChild(splitter);
}

function UpdatePageProxyState()
{
  if (gURLBar && gURLBar.value != gLastValidURLStr)
    SetPageProxyState("invalid");
}

function SetPageProxyState(aState)
{
  BookmarkingUI.onPageProxyStateChanged(aState);

  if (!gURLBar)
    return;

  if (!gProxyFavIcon)
    gProxyFavIcon = document.getElementById("page-proxy-favicon");

  gURLBar.setAttribute("pageproxystate", aState);
  gProxyFavIcon.setAttribute("pageproxystate", aState);

  // the page proxy state is set to valid via OnLocationChange, which
  // gets called when we switch tabs.
  if (aState == "valid") {
    gLastValidURLStr = gURLBar.value;
    gURLBar.addEventListener("input", UpdatePageProxyState, false);
  } else if (aState == "invalid") {
    gURLBar.removeEventListener("input", UpdatePageProxyState, false);
  }
}

function PageProxyClickHandler(aEvent)
{
  if (aEvent.button == 1 && gPrefService.getBoolPref("middlemouse.paste"))
    middleMousePaste(aEvent);
}

/**
 * Handle command events bubbling up from error page content
 * or from about:newtab or from remote error pages that invoke
 * us via async messaging.
 */
let BrowserOnClick = {
  init: function () {
    let mm = window.messageManager;
    mm.addMessageListener("Browser:CertExceptionError", this);
    mm.addMessageListener("Browser:SiteBlockedError", this);
    mm.addMessageListener("Browser:NetworkError", this);
  },

  uninit: function () {
    let mm = window.messageManager;
    mm.removeMessageListener("Browser:CertExceptionError", this);
    mm.removeMessageListener("Browser:SiteBlockedError", this);
    mm.removeMessageListener("Browser:NetworkError", this);
  },

  handleEvent: function (event) {
    if (!event.isTrusted || // Don't trust synthetic events
        event.button == 2) {
      return;
    }

    let originalTarget = event.originalTarget;
    let ownerDoc = originalTarget.ownerDocument;

    if (gMultiProcessBrowser &&
        ownerDoc.documentURI.toLowerCase() == "about:newtab") {
      this.onE10sAboutNewTab(event, ownerDoc);
    }
    else if (ownerDoc.documentURI.startsWith("about:tabcrashed")) {
      this.onAboutTabCrashed(event, ownerDoc);
    }
  },

  receiveMessage: function (msg) {
    switch (msg.name) {
      case "Browser:CertExceptionError":
        this.onAboutCertError(msg.target, msg.json.elementId,
                              msg.json.isTopFrame, msg.json.location);
      break;
      case "Browser:SiteBlockedError":
        this.onAboutBlocked(msg.json.elementId, msg.json.isMalware,
                            msg.json.isTopFrame, msg.json.location);
      break;
      case "Browser:NetworkError":
        // Reset network state, the error page will refresh on its own.
        Services.io.offline = false;
      break;
    }
  },

<<<<<<< HEAD
  onAboutCertError: function (browser, elementId, isTopFrame, location) {
    let secHistogram = Services.telemetry.getHistogramById("SECURITY_UI");
    switch (elementId) {
=======
    let docshell = aOwnerDoc.defaultView.QueryInterface(Ci.nsIInterfaceRequestor)
                                        .getInterface(Ci.nsIWebNavigation)
                                        .QueryInterface(Ci.nsIDocShell);
    let securityInfo = docshell.failedChannel.securityInfo;
    let sslStatus = securityInfo.QueryInterface(Ci.nsISSLStatusProvider).SSLStatus;

    switch (elmId) {
>>>>>>> c0691ff4
      case "exceptionDialogButton":
        if (isTopFrame) {
          secHistogram.add(Ci.nsISecurityUITelemetry.WARNING_BAD_CERT_TOP_CLICK_ADD_EXCEPTION);
        }
        let params = { exceptionAdded : false,
                       sslStatus : sslStatus };

        try {
          switch (Services.prefs.getIntPref("browser.ssl_override_behavior")) {
            case 2 : // Pre-fetch & pre-populate
              params.prefetchCert = true;
            case 1 : // Pre-populate
              params.location = location;
          }
        } catch (e) {
          Components.utils.reportError("Couldn't get ssl_override pref: " + e);
        }

        window.openDialog('chrome://pippki/content/exceptionDialog.xul',
                          '','chrome,centerscreen,modal', params);

        // If the user added the exception cert, attempt to reload the page
        if (params.exceptionAdded) {
          browser.reload();
        }
        break;

      case "getMeOutOfHereButton":
        if (isTopFrame) {
          secHistogram.add(Ci.nsISecurityUITelemetry.WARNING_BAD_CERT_TOP_GET_ME_OUT_OF_HERE);
        }
        getMeOutOfHere();
        break;

      case "technicalContent":
        if (isTopFrame) {
          secHistogram.add(Ci.nsISecurityUITelemetry.WARNING_BAD_CERT_TOP_TECHNICAL_DETAILS);
        }
        break;

      case "expertContent":
        if (isTopFrame) {
          secHistogram.add(Ci.nsISecurityUITelemetry.WARNING_BAD_CERT_TOP_UNDERSTAND_RISKS);
        }
        break;

    }
  },

  onAboutBlocked: function (elementId, isMalware, isTopFrame, location) {
    // Depending on what page we are displaying here (malware/phishing)
    // use the right strings and links for each.
    let bucketName = isMalware ? "WARNING_MALWARE_PAGE_":"WARNING_PHISHING_PAGE_";
    let secHistogram = Services.telemetry.getHistogramById("SECURITY_UI");
    let nsISecTel = Ci.nsISecurityUITelemetry;
    bucketName += isTopFrame ? "TOP_" : "FRAME_";
    switch (elementId) {
      case "getMeOutButton":
        secHistogram.add(nsISecTel[bucketName + "GET_ME_OUT_OF_HERE"]);
        getMeOutOfHere();
        break;

      case "reportButton":
        // This is the "Why is this site blocked" button.  For malware,
        // we can fetch a site-specific report, for phishing, we redirect
        // to the generic page describing phishing protection.

        // We log even if malware/phishing info URL couldn't be found:
        // the measurement is for how many users clicked the WHY BLOCKED button
        secHistogram.add(nsISecTel[bucketName + "WHY_BLOCKED"]);

        if (isMalware) {
          // Get the stop badware "why is this blocked" report url,
          // append the current url, and go there.
          try {
            let reportURL = formatURL("browser.safebrowsing.malware.reportURL", true);
            reportURL += location;
            content.location = reportURL;
          } catch (e) {
            Components.utils.reportError("Couldn't get malware report URL: " + e);
          }
        }
        else { // It's a phishing site, not malware
          openHelpLink("phishing-malware", false, "current");
        }
        break;

      case "ignoreWarningButton":
        secHistogram.add(nsISecTel[bucketName + "IGNORE_WARNING"]);
        this.ignoreWarningButton(isMalware);
        break;
    }
  },

  /**
   * This functions prevents navigation from happening directly through the <a>
   * link in about:newtab (which is loaded in the parent and therefore would load
   * the next page also in the parent) and instructs the browser to open the url
   * in the current tab which will make it update the remoteness of the tab.
   */
  onE10sAboutNewTab: function(event, ownerDoc) {
    let isTopFrame = (ownerDoc.defaultView.parent === ownerDoc.defaultView);
    if (!isTopFrame || event.button != 0) {
      return;
    }

    let anchorTarget = event.originalTarget.parentNode;

    if (anchorTarget instanceof HTMLAnchorElement &&
        anchorTarget.classList.contains("newtab-link")) {
      event.preventDefault();
      openUILinkIn(anchorTarget.href, "current");
    }
  },

  /**
   * The about:tabcrashed can't do window.reload() because that
   * would reload the page but not use a remote browser.
   */
  onAboutTabCrashed: function(event, ownerDoc) {
    let isTopFrame = (ownerDoc.defaultView.parent === ownerDoc.defaultView);
    if (!isTopFrame) {
      return;
    }

    let button = event.originalTarget;
    if (button.id == "tryAgain") {
#ifdef MOZ_CRASHREPORTER
      if (ownerDoc.getElementById("checkSendReport").checked) {
        let browser = gBrowser.getBrowserForDocument(ownerDoc);
        TabCrashReporter.submitCrashReport(browser);
      }
#endif

      TabCrashReporter.reloadCrashedTabs();
    }
  },

  ignoreWarningButton: function (isMalware) {
    // Allow users to override and continue through to the site,
    // but add a notify bar as a reminder, so that they don't lose
    // track after, e.g., tab switching.
    gBrowser.loadURIWithFlags(content.location.href,
                              nsIWebNavigation.LOAD_FLAGS_BYPASS_CLASSIFIER,
                              null, null, null);

    Services.perms.add(makeURI(content.location.href), "safe-browsing",
                       Ci.nsIPermissionManager.ALLOW_ACTION,
                       Ci.nsIPermissionManager.EXPIRE_SESSION);

    let buttons = [{
      label: gNavigatorBundle.getString("safebrowsing.getMeOutOfHereButton.label"),
      accessKey: gNavigatorBundle.getString("safebrowsing.getMeOutOfHereButton.accessKey"),
      callback: function() { getMeOutOfHere(); }
    }];

    let title;
    if (isMalware) {
      title = gNavigatorBundle.getString("safebrowsing.reportedAttackSite");
      buttons[1] = {
        label: gNavigatorBundle.getString("safebrowsing.notAnAttackButton.label"),
        accessKey: gNavigatorBundle.getString("safebrowsing.notAnAttackButton.accessKey"),
        callback: function() {
          openUILinkIn(gSafeBrowsing.getReportURL('MalwareError'), 'tab');
        }
      };
    } else {
      title = gNavigatorBundle.getString("safebrowsing.reportedWebForgery");
      buttons[1] = {
        label: gNavigatorBundle.getString("safebrowsing.notAForgeryButton.label"),
        accessKey: gNavigatorBundle.getString("safebrowsing.notAForgeryButton.accessKey"),
        callback: function() {
          openUILinkIn(gSafeBrowsing.getReportURL('Error'), 'tab');
        }
      };
    }

    let notificationBox = gBrowser.getNotificationBox();
    let value = "blocked-badware-page";

    let previousNotification = notificationBox.getNotificationWithValue(value);
    if (previousNotification) {
      notificationBox.removeNotification(previousNotification);
    }

    let notification = notificationBox.appendNotification(
      title,
      value,
      "chrome://global/skin/icons/blacklist_favicon.png",
      notificationBox.PRIORITY_CRITICAL_HIGH,
      buttons
    );
    // Persist the notification until the user removes so it
    // doesn't get removed on redirects.
    notification.persistence = -1;
  },
};

/**
 * Re-direct the browser to a known-safe page.  This function is
 * used when, for example, the user browses to a known malware page
 * and is presented with about:blocked.  The "Get me out of here!"
 * button should take the user to the default start page so that even
 * when their own homepage is infected, we can get them somewhere safe.
 */
function getMeOutOfHere() {
  // Get the start page from the *default* pref branch, not the user's
  var prefs = Services.prefs.getDefaultBranch(null);
  var url = BROWSER_NEW_TAB_URL;
  try {
    url = prefs.getComplexValue("browser.startup.homepage",
                                Ci.nsIPrefLocalizedString).data;
    // If url is a pipe-delimited set of pages, just take the first one.
    if (url.contains("|"))
      url = url.split("|")[0];
  } catch(e) {
    Components.utils.reportError("Couldn't get homepage pref: " + e);
  }
  content.location = url;
}

function BrowserFullScreen()
{
  window.fullScreen = !window.fullScreen;
}

function _checkDefaultAndSwitchToMetro() {
#ifdef HAVE_SHELL_SERVICE
#ifdef XP_WIN
#ifdef MOZ_METRO
  let shell = Components.classes["@mozilla.org/browser/shell-service;1"].
    getService(Components.interfaces.nsIShellService);
  let isDefault = shell.isDefaultBrowser(false, false);

  if (isDefault) {
    let appStartup = Components.classes["@mozilla.org/toolkit/app-startup;1"].
    getService(Components.interfaces.nsIAppStartup);

    Services.prefs.setBoolPref('browser.sessionstore.resume_session_once', true);

    let cancelQuit = Cc["@mozilla.org/supports-PRBool;1"]
                     .createInstance(Ci.nsISupportsPRBool);
    Services.obs.notifyObservers(cancelQuit, "quit-application-requested", "restart");

    if (!cancelQuit.data) {
      appStartup.quit(Components.interfaces.nsIAppStartup.eAttemptQuit |
                      Components.interfaces.nsIAppStartup.eRestartTouchEnvironment);
    }
    return true;
  }
  return false;
#endif
#endif
#endif
}

function SwitchToMetro() {
#ifdef HAVE_SHELL_SERVICE
#ifdef XP_WIN
#ifdef MOZ_METRO
  if (this._checkDefaultAndSwitchToMetro()) {
    return;
  }

  let shell = Components.classes["@mozilla.org/browser/shell-service;1"].
    getService(Components.interfaces.nsIShellService);

  shell.setDefaultBrowser(false, false);

  let intervalID = window.setInterval(this._checkDefaultAndSwitchToMetro, 1000);
  window.setTimeout(function() { window.clearInterval(intervalID); }, 10000);
#endif
#endif
#endif
}

function onFullScreen(event) {
  FullScreen.toggle(event);
}

function onMozEnteredDomFullscreen(event) {
  FullScreen.enterDomFullscreen(event);
}

function getWebNavigation()
{
  return gBrowser.webNavigation;
}

function BrowserReloadWithFlags(reloadFlags) {
  let url = gBrowser.currentURI.spec;
  if (gBrowser.updateBrowserRemotenessByURL(gBrowser.selectedBrowser, url)) {
    // If the remoteness has changed, the new browser doesn't have any
    // information of what was loaded before, so we need to load the previous
    // URL again.
    gBrowser.loadURIWithFlags(url, reloadFlags);
    return;
  }

  /* First, we'll try to use the session history object to reload so
   * that framesets are handled properly. If we're in a special
   * window (such as view-source) that has no session history, fall
   * back on using the web navigation's reload method.
   */

  var webNav = gBrowser.webNavigation;
  try {
    var sh = webNav.sessionHistory;
    if (sh)
      webNav = sh.QueryInterface(nsIWebNavigation);
  } catch (e) {
  }

  try {
    webNav.reload(reloadFlags);
  } catch (e) {
  }
}

var PrintPreviewListener = {
  _printPreviewTab: null,
  _tabBeforePrintPreview: null,

  getPrintPreviewBrowser: function () {
    if (!this._printPreviewTab) {
      this._tabBeforePrintPreview = gBrowser.selectedTab;
      this._printPreviewTab = gBrowser.loadOneTab("about:blank",
                                                  { inBackground: false });
      gBrowser.selectedTab = this._printPreviewTab;
    }
    return gBrowser.getBrowserForTab(this._printPreviewTab);
  },
  getSourceBrowser: function () {
    return this._tabBeforePrintPreview ?
      this._tabBeforePrintPreview.linkedBrowser : gBrowser.selectedBrowser;
  },
  getNavToolbox: function () {
    return gNavToolbox;
  },
  onEnter: function () {
    gInPrintPreviewMode = true;
    this._toggleAffectedChrome();
  },
  onExit: function () {
    gBrowser.selectedTab = this._tabBeforePrintPreview;
    this._tabBeforePrintPreview = null;
    gInPrintPreviewMode = false;
    this._toggleAffectedChrome();
    gBrowser.removeTab(this._printPreviewTab);
    this._printPreviewTab = null;
  },
  _toggleAffectedChrome: function () {
    gNavToolbox.collapsed = gInPrintPreviewMode;

    if (gInPrintPreviewMode)
      this._hideChrome();
    else
      this._showChrome();

    if (this._chromeState.sidebarOpen)
      toggleSidebar(this._sidebarCommand);

    TabsInTitlebar.allowedBy("print-preview", !gInPrintPreviewMode);
  },
  _hideChrome: function () {
    this._chromeState = {};

    var sidebar = document.getElementById("sidebar-box");
    this._chromeState.sidebarOpen = !sidebar.hidden;
    this._sidebarCommand = sidebar.getAttribute("sidebarcommand");

    var notificationBox = gBrowser.getNotificationBox();
    this._chromeState.notificationsOpen = !notificationBox.notificationsHidden;
    notificationBox.notificationsHidden = true;

    document.getElementById("sidebar").setAttribute("src", "about:blank");
    gBrowser.updateWindowResizers();

    this._chromeState.findOpen = gFindBarInitialized && !gFindBar.hidden;
    if (gFindBarInitialized)
      gFindBar.close();

    var globalNotificationBox = document.getElementById("global-notificationbox");
    this._chromeState.globalNotificationsOpen = !globalNotificationBox.notificationsHidden;
    globalNotificationBox.notificationsHidden = true;

    this._chromeState.syncNotificationsOpen = false;
    var syncNotifications = document.getElementById("sync-notifications");
    if (syncNotifications) {
      this._chromeState.syncNotificationsOpen = !syncNotifications.notificationsHidden;
      syncNotifications.notificationsHidden = true;
    }
  },
  _showChrome: function () {
    if (this._chromeState.notificationsOpen)
      gBrowser.getNotificationBox().notificationsHidden = false;

    if (this._chromeState.findOpen)
      gFindBar.open();

    if (this._chromeState.globalNotificationsOpen)
      document.getElementById("global-notificationbox").notificationsHidden = false;

    if (this._chromeState.syncNotificationsOpen)
      document.getElementById("sync-notifications").notificationsHidden = false;
  }
}

function getMarkupDocumentViewer()
{
  return gBrowser.markupDocumentViewer;
}

// This function is obsolete. Newer code should use <tooltip page="true"/> instead.
function FillInHTMLTooltip(tipElement)
{
  document.getElementById("aHTMLTooltip").fillInPageTooltip(tipElement);
}

var browserDragAndDrop = {
  canDropLink: function (aEvent) Services.droppedLinkHandler.canDropLink(aEvent, true),

  dragOver: function (aEvent)
  {
    if (this.canDropLink(aEvent)) {
      aEvent.preventDefault();
    }
  },

  drop: function (aEvent, aName, aDisallowInherit) {
    return Services.droppedLinkHandler.dropLink(aEvent, aName, aDisallowInherit);
  }
};

var homeButtonObserver = {
  onDrop: function (aEvent)
    {
      // disallow setting home pages that inherit the principal
      let url = browserDragAndDrop.drop(aEvent, {}, true);
      setTimeout(openHomeDialog, 0, url);
    },

  onDragOver: function (aEvent)
    {
      browserDragAndDrop.dragOver(aEvent);
      aEvent.dropEffect = "link";
    },
  onDragExit: function (aEvent)
    {
    }
}

function openHomeDialog(aURL)
{
  var promptTitle = gNavigatorBundle.getString("droponhometitle");
  var promptMsg   = gNavigatorBundle.getString("droponhomemsg");
  var pressedVal  = Services.prompt.confirmEx(window, promptTitle, promptMsg,
                          Services.prompt.STD_YES_NO_BUTTONS,
                          null, null, null, null, {value:0});

  if (pressedVal == 0) {
    try {
      var str = Components.classes["@mozilla.org/supports-string;1"]
                          .createInstance(Components.interfaces.nsISupportsString);
      str.data = aURL;
      gPrefService.setComplexValue("browser.startup.homepage",
                                   Components.interfaces.nsISupportsString, str);
    } catch (ex) {
      dump("Failed to set the home page.\n"+ex+"\n");
    }
  }
}

var newTabButtonObserver = {
  onDragOver: function (aEvent)
  {
    browserDragAndDrop.dragOver(aEvent);
  },

  onDragExit: function (aEvent)
  {
  },

  onDrop: function (aEvent)
  {
    let url = browserDragAndDrop.drop(aEvent, { });
    getShortcutOrURIAndPostData(url, data => {
      if (data.url) {
        // allow third-party services to fixup this URL
        openNewTabWith(data.url, null, data.postData, aEvent, true);
      }
    });
  }
}

var newWindowButtonObserver = {
  onDragOver: function (aEvent)
  {
    browserDragAndDrop.dragOver(aEvent);
  },
  onDragExit: function (aEvent)
  {
  },
  onDrop: function (aEvent)
  {
    let url = browserDragAndDrop.drop(aEvent, { });
    getShortcutOrURIAndPostData(url, data => {
      if (data.url) {
        // allow third-party services to fixup this URL
        openNewWindowWith(data.url, null, data.postData, true);
      }
    });
  }
}

const DOMLinkHandler = {
  init: function() {
    let mm = window.messageManager;
    mm.addMessageListener("Link:AddFeed", this);
    mm.addMessageListener("Link:AddIcon", this);
    mm.addMessageListener("Link:AddSearch", this);
  },

  receiveMessage: function (aMsg) {
    switch (aMsg.name) {
      case "Link:AddFeed":
        let link = {type: aMsg.data.type, href: aMsg.data.href, title: aMsg.data.title};
        FeedHandler.addFeed(link, aMsg.target);
        break;

      case "Link:AddIcon":
        return this.addIcon(aMsg.target, aMsg.data.url);
        break;

      case "Link:AddSearch":
        this.addSearch(aMsg.target, aMsg.data.engine, aMsg.data.url);
        break;
    }
  },

  addIcon: function(aBrowser, aURL) {
    if (gBrowser.isFailedIcon(aURL))
      return false;

    let tab = gBrowser._getTabForBrowser(aBrowser);
    if (!tab)
      return false;

    gBrowser.setIcon(tab, aURL);
    return true;
  },

  addSearch: function(aBrowser, aEngine, aURL) {
    let tab = gBrowser._getTabForBrowser(aBrowser);
    if (!tab)
      return false;

    BrowserSearch.addEngine(aBrowser, aEngine, makeURI(aURL));
  },
}

const BrowserSearch = {
  addEngine: function(browser, engine, uri) {
    if (!this.searchBar)
      return;

    // Check to see whether we've already added an engine with this title
    if (browser.engines) {
      if (browser.engines.some(function (e) e.title == engine.title))
        return;
    }

    // Append the URI and an appropriate title to the browser data.
    // Use documentURIObject in the check for shouldLoadFavIcon so that we
    // do the right thing with about:-style error pages.  Bug 453442
    var iconURL = null;
    if (gBrowser.shouldLoadFavIcon(uri))
      iconURL = uri.prePath + "/favicon.ico";

    var hidden = false;
    // If this engine (identified by title) is already in the list, add it
    // to the list of hidden engines rather than to the main list.
    // XXX This will need to be changed when engines are identified by URL;
    // see bug 335102.
    if (Services.search.getEngineByName(engine.title))
      hidden = true;

    var engines = (hidden ? browser.hiddenEngines : browser.engines) || [];

    engines.push({ uri: engine.href,
                   title: engine.title,
                   icon: iconURL });

    if (hidden)
      browser.hiddenEngines = engines;
    else
      browser.engines = engines;
  },

  /**
   * Gives focus to the search bar, if it is present on the toolbar, or loads
   * the default engine's search form otherwise. For Mac, opens a new window
   * or focuses an existing window, if necessary.
   */
  webSearch: function BrowserSearch_webSearch() {
#ifdef XP_MACOSX
    if (window.location.href != getBrowserURL()) {
      var win = getTopWin();
      if (win) {
        // If there's an open browser window, it should handle this command
        win.focus();
        win.BrowserSearch.webSearch();
      } else {
        // If there are no open browser windows, open a new one
        var observer = function observer(subject, topic, data) {
          if (subject == win) {
            BrowserSearch.webSearch();
            Services.obs.removeObserver(observer, "browser-delayed-startup-finished");
          }
        }
        win = window.openDialog(getBrowserURL(), "_blank",
                                "chrome,all,dialog=no", "about:blank");
        Services.obs.addObserver(observer, "browser-delayed-startup-finished", false);
      }
      return;
    }
#endif
    let openSearchPageIfFieldIsNotActive = function(aSearchBar) {
      if (!aSearchBar || document.activeElement != aSearchBar.textbox.inputField)
        openUILinkIn("about:home", "current");
    };

    let searchBar = this.searchBar;
    let placement = CustomizableUI.getPlacementOfWidget("search-container");
    let focusSearchBar = () => {
      searchBar = this.searchBar;
      searchBar.select();
      openSearchPageIfFieldIsNotActive(searchBar);
    };
    if (placement && placement.area == CustomizableUI.AREA_PANEL) {
      // The panel is not constructed until the first time it is shown.
      PanelUI.show().then(focusSearchBar);
      return;
    }
    if (placement && placement.area == CustomizableUI.AREA_NAVBAR && searchBar &&
        searchBar.parentNode.getAttribute("overflowedItem") == "true") {
      let navBar = document.getElementById(CustomizableUI.AREA_NAVBAR);
      navBar.overflowable.show().then(() => {
        focusSearchBar();
      });
      return;
    }
    if (searchBar) {
      if (window.fullScreen)
        FullScreen.mouseoverToggle(true);
      searchBar.select();
    }
    openSearchPageIfFieldIsNotActive(searchBar);
  },

  /**
   * Loads a search results page, given a set of search terms. Uses the current
   * engine if the search bar is visible, or the default engine otherwise.
   *
   * @param searchText
   *        The search terms to use for the search.
   *
   * @param useNewTab
   *        Boolean indicating whether or not the search should load in a new
   *        tab.
   *
   * @param purpose [optional]
   *        A string meant to indicate the context of the search request. This
   *        allows the search service to provide a different nsISearchSubmission
   *        depending on e.g. where the search is triggered in the UI.
   *
   * @return engine The search engine used to perform a search, or null if no
   *                search was performed.
   */
  _loadSearch: function (searchText, useNewTab, purpose) {
    let engine;

    // If the search bar is visible, use the current engine, otherwise, fall
    // back to the default engine.
    if (isElementVisible(this.searchBar))
      engine = Services.search.currentEngine;
    else
      engine = Services.search.defaultEngine;

    let submission = engine.getSubmission(searchText, null, purpose); // HTML response

    // getSubmission can return null if the engine doesn't have a URL
    // with a text/html response type.  This is unlikely (since
    // SearchService._addEngineToStore() should fail for such an engine),
    // but let's be on the safe side.
    if (!submission) {
      return null;
    }

    let inBackground = Services.prefs.getBoolPref("browser.search.context.loadInBackground");
    openLinkIn(submission.uri.spec,
               useNewTab ? "tab" : "current",
               { postData: submission.postData,
                 inBackground: inBackground,
                 relatedToCurrent: true });

    return engine;
  },

  /**
   * Just like _loadSearch, but preserving an old API.
   *
   * @return string Name of the search engine used to perform a search or null
   *         if a search was not performed.
   */
  loadSearch: function BrowserSearch_search(searchText, useNewTab, purpose) {
    let engine = BrowserSearch._loadSearch(searchText, useNewTab, purpose);
    if (!engine) {
      return null;
    }
    return engine.name;
  },

  /**
   * Perform a search initiated from the context menu.
   *
   * This should only be called from the context menu. See
   * BrowserSearch.loadSearch for the preferred API.
   */
  loadSearchFromContext: function (terms) {
    let engine = BrowserSearch._loadSearch(terms, true, "contextmenu");
    if (engine) {
      BrowserSearch.recordSearchInHealthReport(engine, "contextmenu");
    }
  },

  /**
   * Returns the search bar element if it is present in the toolbar, null otherwise.
   */
  get searchBar() {
    return document.getElementById("searchbar");
  },

  loadAddEngines: function BrowserSearch_loadAddEngines() {
    var newWindowPref = gPrefService.getIntPref("browser.link.open_newwindow");
    var where = newWindowPref == 3 ? "tab" : "window";
    var searchEnginesURL = formatURL("browser.search.searchEnginesURL", true);
    openUILinkIn(searchEnginesURL, where);
  },

  /**
   * Helper to record a search with Firefox Health Report.
   *
   * FHR records only search counts and nothing pertaining to the search itself.
   *
   * @param engine
   *        (nsISearchEngine) The engine handling the search.
   * @param source
   *        (string) Where the search originated from. See the FHR
   *        SearchesProvider for allowed values.
   */
  recordSearchInHealthReport: function (engine, source) {
#ifdef MOZ_SERVICES_HEALTHREPORT
    let reporter = Cc["@mozilla.org/datareporting/service;1"]
                     .getService()
                     .wrappedJSObject
                     .healthReporter;

    // This can happen if the FHR component of the data reporting service is
    // disabled. This is controlled by a pref that most will never use.
    if (!reporter) {
      return;
    }

    reporter.onInit().then(function record() {
      try {
        reporter.getProvider("org.mozilla.searches").recordSearch(engine, source);
      } catch (ex) {
        Cu.reportError(ex);
      }
    });
#endif
  },
};

function FillHistoryMenu(aParent) {
  // Lazily add the hover listeners on first showing and never remove them
  if (!aParent.hasStatusListener) {
    // Show history item's uri in the status bar when hovering, and clear on exit
    aParent.addEventListener("DOMMenuItemActive", function(aEvent) {
      // Only the current page should have the checked attribute, so skip it
      if (!aEvent.target.hasAttribute("checked"))
        XULBrowserWindow.setOverLink(aEvent.target.getAttribute("uri"));
    }, false);
    aParent.addEventListener("DOMMenuItemInactive", function() {
      XULBrowserWindow.setOverLink("");
    }, false);

    aParent.hasStatusListener = true;
  }

  // Remove old entries if any
  var children = aParent.childNodes;
  for (var i = children.length - 1; i >= 0; --i) {
    if (children[i].hasAttribute("index"))
      aParent.removeChild(children[i]);
  }

  var webNav = gBrowser.webNavigation;
  var sessionHistory = webNav.sessionHistory;

  var count = sessionHistory.count;
  if (count <= 1) // don't display the popup for a single item
    return false;

  const MAX_HISTORY_MENU_ITEMS = 15;
  var index = sessionHistory.index;
  var half_length = Math.floor(MAX_HISTORY_MENU_ITEMS / 2);
  var start = Math.max(index - half_length, 0);
  var end = Math.min(start == 0 ? MAX_HISTORY_MENU_ITEMS : index + half_length + 1, count);
  if (end == count)
    start = Math.max(count - MAX_HISTORY_MENU_ITEMS, 0);

  var tooltipBack = gNavigatorBundle.getString("tabHistory.goBack");
  var tooltipCurrent = gNavigatorBundle.getString("tabHistory.current");
  var tooltipForward = gNavigatorBundle.getString("tabHistory.goForward");

  for (var j = end - 1; j >= start; j--) {
    let item = document.createElement("menuitem");
    let entry = sessionHistory.getEntryAtIndex(j, false);
    let uri = entry.URI.spec;

    item.setAttribute("uri", uri);
    item.setAttribute("label", entry.title || uri);
    item.setAttribute("index", j);

    if (j != index) {
      PlacesUtils.favicons.getFaviconURLForPage(entry.URI, function (aURI) {
        if (aURI) {
          let iconURL = PlacesUtils.favicons.getFaviconLinkForIcon(aURI).spec;
          item.style.listStyleImage = "url(" + iconURL + ")";
        }
      });
    }

    if (j < index) {
      item.className = "unified-nav-back menuitem-iconic menuitem-with-favicon";
      item.setAttribute("tooltiptext", tooltipBack);
    } else if (j == index) {
      item.setAttribute("type", "radio");
      item.setAttribute("checked", "true");
      item.className = "unified-nav-current";
      item.setAttribute("tooltiptext", tooltipCurrent);
    } else {
      item.className = "unified-nav-forward menuitem-iconic menuitem-with-favicon";
      item.setAttribute("tooltiptext", tooltipForward);
    }

    aParent.appendChild(item);
  }
  return true;
}

function addToUrlbarHistory(aUrlToAdd) {
  if (!PrivateBrowsingUtils.isWindowPrivate(window) &&
      aUrlToAdd &&
      !aUrlToAdd.contains(" ") &&
      !/[\x00-\x1F]/.test(aUrlToAdd))
    PlacesUIUtils.markPageAsTyped(aUrlToAdd);
}

function toJavaScriptConsole()
{
  toOpenWindowByType("global:console", "chrome://global/content/console.xul");
}

function BrowserDownloadsUI()
{
  Cc["@mozilla.org/download-manager-ui;1"].
  getService(Ci.nsIDownloadManagerUI).show(window);
}

function toOpenWindowByType(inType, uri, features)
{
  var topWindow = Services.wm.getMostRecentWindow(inType);

  if (topWindow)
    topWindow.focus();
  else if (features)
    window.open(uri, "_blank", features);
  else
    window.open(uri, "_blank", "chrome,extrachrome,menubar,resizable,scrollbars,status,toolbar");
}

function OpenBrowserWindow(options)
{
  var telemetryObj = {};
  TelemetryStopwatch.start("FX_NEW_WINDOW_MS", telemetryObj);

  function newDocumentShown(doc, topic, data) {
    if (topic == "document-shown" &&
        doc != document &&
        doc.defaultView == win) {
      Services.obs.removeObserver(newDocumentShown, "document-shown");
      Services.obs.removeObserver(windowClosed, "domwindowclosed");
      TelemetryStopwatch.finish("FX_NEW_WINDOW_MS", telemetryObj);
    }
  }

  function windowClosed(subject) {
    if (subject == win) {
      Services.obs.removeObserver(newDocumentShown, "document-shown");
      Services.obs.removeObserver(windowClosed, "domwindowclosed");
    }
  }

  // Make sure to remove the 'document-shown' observer in case the window
  // is being closed right after it was opened to avoid leaking.
  Services.obs.addObserver(newDocumentShown, "document-shown", false);
  Services.obs.addObserver(windowClosed, "domwindowclosed", false);

  var charsetArg = new String();
  var handler = Components.classes["@mozilla.org/browser/clh;1"]
                          .getService(Components.interfaces.nsIBrowserHandler);
  var defaultArgs = handler.defaultArgs;
  var wintype = document.documentElement.getAttribute('windowtype');

  var extraFeatures = "";
  if (options && options.private) {
    extraFeatures = ",private";
    if (!PrivateBrowsingUtils.permanentPrivateBrowsing) {
      // Force the new window to load about:privatebrowsing instead of the default home page
      defaultArgs = "about:privatebrowsing";
    }
  } else {
    extraFeatures = ",non-private";
  }

  if (options && options.remote) {
    let omtcEnabled = gPrefService.getBoolPref("layers.offmainthreadcomposition.enabled");
    if (!omtcEnabled) {
      alert("To use out-of-process tabs, you must set the layers.offmainthreadcomposition.enabled preference and restart. Opening a normal window instead.");
    } else {
      extraFeatures += ",remote";
    }
  } else if (options && options.remote === false) {
    extraFeatures += ",non-remote";
  }

  // if and only if the current window is a browser window and it has a document with a character
  // set, then extract the current charset menu setting from the current document and use it to
  // initialize the new browser window...
  var win;
  if (window && (wintype == "navigator:browser") && window.content && window.content.document)
  {
    var DocCharset = window.content.document.characterSet;
    charsetArg = "charset="+DocCharset;

    //we should "inherit" the charset menu setting in a new window
    win = window.openDialog("chrome://browser/content/", "_blank", "chrome,all,dialog=no" + extraFeatures, defaultArgs, charsetArg);
  }
  else // forget about the charset information.
  {
    win = window.openDialog("chrome://browser/content/", "_blank", "chrome,all,dialog=no" + extraFeatures, defaultArgs);
  }

  return win;
}

// Only here for backwards compat, we should remove this soon
function BrowserCustomizeToolbar() {
  gCustomizeMode.enter();
}

/**
 * Update the global flag that tracks whether or not any edit UI (the Edit menu,
 * edit-related items in the context menu, and edit-related toolbar buttons
 * is visible, then update the edit commands' enabled state accordingly.  We use
 * this flag to skip updating the edit commands on focus or selection changes
 * when no UI is visible to improve performance (including pageload performance,
 * since focus changes when you load a new page).
 *
 * If UI is visible, we use goUpdateGlobalEditMenuItems to set the commands'
 * enabled state so the UI will reflect it appropriately.
 *
 * If the UI isn't visible, we enable all edit commands so keyboard shortcuts
 * still work and just lazily disable them as needed when the user presses a
 * shortcut.
 *
 * This doesn't work on Mac, since Mac menus flash when users press their
 * keyboard shortcuts, so edit UI is essentially always visible on the Mac,
 * and we need to always update the edit commands.  Thus on Mac this function
 * is a no op.
 */
function updateEditUIVisibility()
{
#ifndef XP_MACOSX
  let editMenuPopupState = document.getElementById("menu_EditPopup").state;
  let contextMenuPopupState = document.getElementById("contentAreaContextMenu").state;
  let placesContextMenuPopupState = document.getElementById("placesContext").state;

  // The UI is visible if the Edit menu is opening or open, if the context menu
  // is open, or if the toolbar has been customized to include the Cut, Copy,
  // or Paste toolbar buttons.
  gEditUIVisible = editMenuPopupState == "showing" ||
                   editMenuPopupState == "open" ||
                   contextMenuPopupState == "showing" ||
                   contextMenuPopupState == "open" ||
                   placesContextMenuPopupState == "showing" ||
                   placesContextMenuPopupState == "open" ||
                   document.getElementById("edit-controls") ? true : false;

  // If UI is visible, update the edit commands' enabled state to reflect
  // whether or not they are actually enabled for the current focus/selection.
  if (gEditUIVisible)
    goUpdateGlobalEditMenuItems();

  // Otherwise, enable all commands, so that keyboard shortcuts still work,
  // then lazily determine their actual enabled state when the user presses
  // a keyboard shortcut.
  else {
    goSetCommandEnabled("cmd_undo", true);
    goSetCommandEnabled("cmd_redo", true);
    goSetCommandEnabled("cmd_cut", true);
    goSetCommandEnabled("cmd_copy", true);
    goSetCommandEnabled("cmd_paste", true);
    goSetCommandEnabled("cmd_selectAll", true);
    goSetCommandEnabled("cmd_delete", true);
    goSetCommandEnabled("cmd_switchTextDirection", true);
  }
#endif
}

/**
 * Makes the Character Encoding menu enabled or disabled as appropriate.
 * To be called when the View menu or the app menu is opened.
 */
function updateCharacterEncodingMenuState()
{
  let charsetMenu = document.getElementById("charsetMenu");
  // gBrowser is null on Mac when the menubar shows in the context of
  // non-browser windows. The above elements may be null depending on
  // what parts of the menubar are present. E.g. no app menu on Mac.
  if (gBrowser &&
      gBrowser.docShell &&
      gBrowser.docShell.mayEnableCharacterEncodingMenu) {
    if (charsetMenu) {
      charsetMenu.removeAttribute("disabled");
    }
  } else {
    if (charsetMenu) {
      charsetMenu.setAttribute("disabled", "true");
    }
  }
}

/**
 * Returns true if |aMimeType| is text-based, false otherwise.
 *
 * @param aMimeType
 *        The MIME type to check.
 *
 * If adding types to this function, please also check the similar
 * function in findbar.xml
 */
function mimeTypeIsTextBased(aMimeType)
{
  return aMimeType.startsWith("text/") ||
         aMimeType.endsWith("+xml") ||
         aMimeType == "application/x-javascript" ||
         aMimeType == "application/javascript" ||
         aMimeType == "application/json" ||
         aMimeType == "application/xml" ||
         aMimeType == "mozilla.application/cached-xul";
}

var XULBrowserWindow = {
  // Stored Status, Link and Loading values
  status: "",
  defaultStatus: "",
  overLink: "",
  startTime: 0,
  statusText: "",
  isBusy: false,
  // Left here for add-on compatibility, see bug 752434
  inContentWhitelist: [],

  QueryInterface: function (aIID) {
    if (aIID.equals(Ci.nsIWebProgressListener) ||
        aIID.equals(Ci.nsIWebProgressListener2) ||
        aIID.equals(Ci.nsISupportsWeakReference) ||
        aIID.equals(Ci.nsIXULBrowserWindow) ||
        aIID.equals(Ci.nsISupports))
      return this;
    throw Cr.NS_NOINTERFACE;
  },

  get stopCommand () {
    delete this.stopCommand;
    return this.stopCommand = document.getElementById("Browser:Stop");
  },
  get reloadCommand () {
    delete this.reloadCommand;
    return this.reloadCommand = document.getElementById("Browser:Reload");
  },
  get statusTextField () {
    return gBrowser.getStatusPanel();
  },
  get isImage () {
    delete this.isImage;
    return this.isImage = document.getElementById("isImage");
  },

  init: function () {
    // Initialize the security button's state and tooltip text.
    var securityUI = gBrowser.securityUI;
    this.onSecurityChange(null, null, securityUI.state);
  },

  setJSStatus: function () {
    // unsupported
  },

  setDefaultStatus: function (status) {
    this.defaultStatus = status;
    this.updateStatusField();
  },

  setOverLink: function (url, anchorElt) {
    // Encode bidirectional formatting characters.
    // (RFC 3987 sections 3.2 and 4.1 paragraph 6)
    url = url.replace(/[\u200e\u200f\u202a\u202b\u202c\u202d\u202e]/g,
                      encodeURIComponent);

    if (gURLBar && gURLBar._mayTrimURLs /* corresponds to browser.urlbar.trimURLs */)
      url = trimURL(url);

    this.overLink = url;
    LinkTargetDisplay.update();
  },

  showTooltip: function (x, y, tooltip) {
    // The x,y coordinates are relative to the <browser> element using
    // the chrome zoom level.
    let elt = document.getElementById("remoteBrowserTooltip");
    elt.label = tooltip;

    let anchor = gBrowser.selectedBrowser;
    elt.openPopupAtScreen(anchor.boxObject.screenX + x, anchor.boxObject.screenY + y, false, null);
  },

  hideTooltip: function () {
    let elt = document.getElementById("remoteBrowserTooltip");
    elt.hidePopup();
  },

  updateStatusField: function () {
    var text, type, types = ["overLink"];
    if (this._busyUI)
      types.push("status");
    types.push("defaultStatus");
    for (type of types) {
      text = this[type];
      if (text)
        break;
    }

    // check the current value so we don't trigger an attribute change
    // and cause needless (slow!) UI updates
    if (this.statusText != text) {
      let field = this.statusTextField;
      field.setAttribute("previoustype", field.getAttribute("type"));
      field.setAttribute("type", type);
      field.label = text;
      field.setAttribute("crop", type == "overLink" ? "center" : "end");
      this.statusText = text;
    }
  },

  // Called before links are navigated to to allow us to retarget them if needed.
  onBeforeLinkTraversal: function(originalTarget, linkURI, linkNode, isAppTab) {
    let target = this._onBeforeLinkTraversal(originalTarget, linkURI, linkNode, isAppTab);
    SocialUI.closeSocialPanelForLinkTraversal(target, linkNode);
    return target;
  },

  _onBeforeLinkTraversal: function(originalTarget, linkURI, linkNode, isAppTab) {
    // Don't modify non-default targets or targets that aren't in top-level app
    // tab docshells (isAppTab will be false for app tab subframes).
    if (originalTarget != "" || !isAppTab)
      return originalTarget;

    // External links from within app tabs should always open in new tabs
    // instead of replacing the app tab's page (Bug 575561)
    let linkHost;
    let docHost;
    try {
      linkHost = linkURI.host;
      docHost = linkNode.ownerDocument.documentURIObject.host;
    } catch(e) {
      // nsIURI.host can throw for non-nsStandardURL nsIURIs.
      // If we fail to get either host, just return originalTarget.
      return originalTarget;
    }

    if (docHost == linkHost)
      return originalTarget;

    // Special case: ignore "www" prefix if it is part of host string
    let [longHost, shortHost] =
      linkHost.length > docHost.length ? [linkHost, docHost] : [docHost, linkHost];
    if (longHost == "www." + shortHost)
      return originalTarget;

    return "_blank";
  },

  onProgressChange: function (aWebProgress, aRequest,
                              aCurSelfProgress, aMaxSelfProgress,
                              aCurTotalProgress, aMaxTotalProgress) {
    // Do nothing.
  },

  onProgressChange64: function (aWebProgress, aRequest,
                                aCurSelfProgress, aMaxSelfProgress,
                                aCurTotalProgress, aMaxTotalProgress) {
    return this.onProgressChange(aWebProgress, aRequest,
      aCurSelfProgress, aMaxSelfProgress, aCurTotalProgress,
      aMaxTotalProgress);
  },

  // This function fires only for the currently selected tab.
  onStateChange: function (aWebProgress, aRequest, aStateFlags, aStatus) {
    const nsIWebProgressListener = Ci.nsIWebProgressListener;
    const nsIChannel = Ci.nsIChannel;

    let browser = gBrowser.selectedBrowser;

    if (aStateFlags & nsIWebProgressListener.STATE_START &&
        aStateFlags & nsIWebProgressListener.STATE_IS_NETWORK) {

      if (aRequest && aWebProgress.isTopLevel) {
        // clear out feed data
        browser.feeds = null;

        // clear out search-engine data
        browser.engines = null;
      }

      this.isBusy = true;

      if (!(aStateFlags & nsIWebProgressListener.STATE_RESTORING)) {
        this._busyUI = true;

        // XXX: This needs to be based on window activity...
        this.stopCommand.removeAttribute("disabled");
        CombinedStopReload.switchToStop();
      }
    }
    else if (aStateFlags & nsIWebProgressListener.STATE_STOP) {
      // This (thanks to the filter) is a network stop or the last
      // request stop outside of loading the document, stop throbbers
      // and progress bars and such
      if (aRequest) {
        let msg = "";
        let location;
        // Get the URI either from a channel or a pseudo-object
        if (aRequest instanceof nsIChannel || "URI" in aRequest) {
          location = aRequest.URI;

          // For keyword URIs clear the user typed value since they will be changed into real URIs
          if (location.scheme == "keyword" && aWebProgress.isTopLevel)
            gBrowser.userTypedValue = null;

          if (location.spec != "about:blank") {
            switch (aStatus) {
              case Components.results.NS_ERROR_NET_TIMEOUT:
                msg = gNavigatorBundle.getString("nv_timeout");
                break;
            }
          }
        }

        this.status = "";
        this.setDefaultStatus(msg);

        // Disable menu entries for images, enable otherwise
        if (browser.documentContentType && mimeTypeIsTextBased(browser.documentContentType))
          this.isImage.removeAttribute('disabled');
        else
          this.isImage.setAttribute('disabled', 'true');
      }

      this.isBusy = false;

      if (this._busyUI) {
        this._busyUI = false;

        this.stopCommand.setAttribute("disabled", "true");
        CombinedStopReload.switchToReload(aRequest instanceof Ci.nsIRequest);
      }
    }
  },

  onLocationChange: function (aWebProgress, aRequest, aLocationURI, aFlags) {
    var location = aLocationURI ? aLocationURI.spec : "";

    // Hide the form invalid popup.
    if (gFormSubmitObserver.panel) {
      gFormSubmitObserver.panel.hidePopup();
    }

    let pageTooltip = document.getElementById("aHTMLTooltip");
    let tooltipNode = pageTooltip.triggerNode;
    if (tooltipNode) {
      // Optimise for the common case
      if (aWebProgress.isTopLevel) {
        pageTooltip.hidePopup();
      }
      else {
        for (let tooltipWindow = tooltipNode.ownerDocument.defaultView;
             tooltipWindow != tooltipWindow.parent;
             tooltipWindow = tooltipWindow.parent) {
          if (tooltipWindow == aWebProgress.DOMWindow) {
            pageTooltip.hidePopup();
            break;
          }
        }
      }
    }

    let browser = gBrowser.selectedBrowser;

    // Disable menu entries for images, enable otherwise
    if (browser.documentContentType && mimeTypeIsTextBased(browser.documentContentType))
      this.isImage.removeAttribute('disabled');
    else
      this.isImage.setAttribute('disabled', 'true');

    this.hideOverLinkImmediately = true;
    this.setOverLink("", null);
    this.hideOverLinkImmediately = false;

    // We should probably not do this if the value has changed since the user
    // searched
    // Update urlbar only if a new page was loaded on the primary content area
    // Do not update urlbar if there was a subframe navigation

    if (aWebProgress.isTopLevel) {
      if ((location == "about:blank" && (gMultiProcessBrowser || !content.opener)) ||
          location == "") {  // Second condition is for new tabs, otherwise
                             // reload function is enabled until tab is refreshed.
        this.reloadCommand.setAttribute("disabled", "true");
      } else {
        this.reloadCommand.removeAttribute("disabled");
      }

      if (gURLBar) {
        URLBarSetURI(aLocationURI);

        BookmarkingUI.onLocationChange();
        SocialUI.updateState();
      }

      // Utility functions for disabling find
      var shouldDisableFind = function shouldDisableFind(aDocument) {
        let docElt = aDocument.documentElement;
        return docElt && docElt.getAttribute("disablefastfind") == "true";
      }

      var disableFindCommands = function disableFindCommands(aDisable) {
        let findCommands = [document.getElementById("cmd_find"),
                            document.getElementById("cmd_findAgain"),
                            document.getElementById("cmd_findPrevious")];
        for (let elt of findCommands) {
          if (aDisable)
            elt.setAttribute("disabled", "true");
          else
            elt.removeAttribute("disabled");
        }
      }

      var onContentRSChange = function onContentRSChange(e) {
        if (e.target.readyState != "interactive" && e.target.readyState != "complete")
          return;

        e.target.removeEventListener("readystatechange", onContentRSChange);
        disableFindCommands(shouldDisableFind(e.target));
      }

      // Disable find commands in documents that ask for them to be disabled.
      if (!gMultiProcessBrowser && aLocationURI &&
          (aLocationURI.schemeIs("about") || aLocationURI.schemeIs("chrome"))) {
        // Don't need to re-enable/disable find commands for same-document location changes
        // (e.g. the replaceStates in about:addons)
        if (!(aFlags & Ci.nsIWebProgressListener.LOCATION_CHANGE_SAME_DOCUMENT)) {
          if (content.document.readyState == "interactive" || content.document.readyState == "complete")
            disableFindCommands(shouldDisableFind(content.document));
          else {
            content.document.addEventListener("readystatechange", onContentRSChange);
          }
        }
      } else
        disableFindCommands(false);

      // Try not to instantiate gCustomizeMode as much as possible,
      // so don't use CustomizeMode.jsm to check for URI or customizing.
      let customizingURI = "about:customizing";
      if (location == customizingURI) {
        gCustomizeMode.enter();
      } else if (location != customizingURI &&
                 (CustomizationHandler.isEnteringCustomizeMode ||
                  CustomizationHandler.isCustomizing())) {
        gCustomizeMode.exit();
      }
    }
    UpdateBackForwardCommands(gBrowser.webNavigation);

    gGestureSupport.restoreRotationState();

    // See bug 358202, when tabs are switched during a drag operation,
    // timers don't fire on windows (bug 203573)
    if (aRequest)
      setTimeout(function () { XULBrowserWindow.asyncUpdateUI(); }, 0);
    else
      this.asyncUpdateUI();

#ifdef MOZ_CRASHREPORTER
    if (aLocationURI) {
      let uri = aLocationURI.clone();
      try {
        // If the current URI contains a username/password, remove it.
        uri.userPass = "";
      } catch (ex) { /* Ignore failures on about: URIs. */ }

      try {
        gCrashReporter.annotateCrashReport("URL", uri.spec);
      } catch (ex if ex.result == Components.results.NS_ERROR_NOT_INITIALIZED) {
        // Don't make noise when the crash reporter is built but not enabled.
      }
    }
#endif
  },

  asyncUpdateUI: function () {
    FeedHandler.updateFeeds();
  },

  // Left here for add-on compatibility, see bug 752434
  hideChromeForLocation: function() {},

  onStatusChange: function (aWebProgress, aRequest, aStatus, aMessage) {
    this.status = aMessage;
    this.updateStatusField();
  },

  // Properties used to cache security state used to update the UI
  _state: null,
  _lastLocation: null,

  onSecurityChange: function (aWebProgress, aRequest, aState) {
    // Don't need to do anything if the data we use to update the UI hasn't
    // changed
    let uri = gBrowser.currentURI;
    let spec = uri.spec;
    if (this._state == aState &&
        this._lastLocation == spec)
      return;
    this._state = aState;
    this._lastLocation = spec;

    // aState is defined as a bitmask that may be extended in the future.
    // We filter out any unknown bits before testing for known values.
    const wpl = Components.interfaces.nsIWebProgressListener;
    const wpl_security_bits = wpl.STATE_IS_SECURE |
                              wpl.STATE_IS_BROKEN |
                              wpl.STATE_IS_INSECURE;
    var level;

    switch (this._state & wpl_security_bits) {
      case wpl.STATE_IS_SECURE:
        level = "high";
        break;
      case wpl.STATE_IS_BROKEN:
        level = "broken";
        break;
    }

    if (level) {
      // We don't style the Location Bar based on the the 'level' attribute
      // anymore, but still set it for third-party themes.
      if (gURLBar)
        gURLBar.setAttribute("level", level);
    } else {
      if (gURLBar)
        gURLBar.removeAttribute("level");
    }

    try {
      uri = Services.uriFixup.createExposableURI(uri);
    } catch (e) {}
    gIdentityHandler.checkIdentity(this._state, uri);
  },

  // simulate all change notifications after switching tabs
  onUpdateCurrentBrowser: function XWB_onUpdateCurrentBrowser(aStateFlags, aStatus, aMessage, aTotalProgress) {
    if (FullZoom.updateBackgroundTabs)
      FullZoom.onLocationChange(gBrowser.currentURI, true);
    var nsIWebProgressListener = Components.interfaces.nsIWebProgressListener;
    var loadingDone = aStateFlags & nsIWebProgressListener.STATE_STOP;
    // use a pseudo-object instead of a (potentially nonexistent) channel for getting
    // a correct error message - and make sure that the UI is always either in
    // loading (STATE_START) or done (STATE_STOP) mode
    this.onStateChange(
      gBrowser.webProgress,
      { URI: gBrowser.currentURI },
      loadingDone ? nsIWebProgressListener.STATE_STOP : nsIWebProgressListener.STATE_START,
      aStatus
    );
    // status message and progress value are undefined if we're done with loading
    if (loadingDone)
      return;
    this.onStatusChange(gBrowser.webProgress, null, 0, aMessage);
  }
};

var LinkTargetDisplay = {
  get DELAY_SHOW() {
     delete this.DELAY_SHOW;
     return this.DELAY_SHOW = Services.prefs.getIntPref("browser.overlink-delay");
  },

  DELAY_HIDE: 250,
  _timer: 0,

  get _isVisible () XULBrowserWindow.statusTextField.label != "",

  update: function () {
    clearTimeout(this._timer);
    window.removeEventListener("mousemove", this, true);

    if (!XULBrowserWindow.overLink) {
      if (XULBrowserWindow.hideOverLinkImmediately)
        this._hide();
      else
        this._timer = setTimeout(this._hide.bind(this), this.DELAY_HIDE);
      return;
    }

    if (this._isVisible) {
      XULBrowserWindow.updateStatusField();
    } else {
      // Let the display appear when the mouse doesn't move within the delay
      this._showDelayed();
      window.addEventListener("mousemove", this, true);
    }
  },

  handleEvent: function (event) {
    switch (event.type) {
      case "mousemove":
        // Restart the delay since the mouse was moved
        clearTimeout(this._timer);
        this._showDelayed();
        break;
    }
  },

  _showDelayed: function () {
    this._timer = setTimeout(function (self) {
      XULBrowserWindow.updateStatusField();
      window.removeEventListener("mousemove", self, true);
    }, this.DELAY_SHOW, this);
  },

  _hide: function () {
    clearTimeout(this._timer);

    XULBrowserWindow.updateStatusField();
  }
};

var CombinedStopReload = {
  init: function () {
    if (this._initialized)
      return;

    let reload = document.getElementById("urlbar-reload-button");
    let stop = document.getElementById("urlbar-stop-button");
    if (!stop || !reload || reload.nextSibling != stop)
      return;

    this._initialized = true;
    if (XULBrowserWindow.stopCommand.getAttribute("disabled") != "true")
      reload.setAttribute("displaystop", "true");
    stop.addEventListener("click", this, false);
    this.reload = reload;
    this.stop = stop;
  },

  uninit: function () {
    if (!this._initialized)
      return;

    this._cancelTransition();
    this._initialized = false;
    this.stop.removeEventListener("click", this, false);
    this.reload = null;
    this.stop = null;
  },

  handleEvent: function (event) {
    // the only event we listen to is "click" on the stop button
    if (event.button == 0 &&
        !this.stop.disabled)
      this._stopClicked = true;
  },

  switchToStop: function () {
    if (!this._initialized)
      return;

    this._cancelTransition();
    this.reload.setAttribute("displaystop", "true");
  },

  switchToReload: function (aDelay) {
    if (!this._initialized)
      return;

    this.reload.removeAttribute("displaystop");

    if (!aDelay || this._stopClicked) {
      this._stopClicked = false;
      this._cancelTransition();
      this.reload.disabled = XULBrowserWindow.reloadCommand
                                             .getAttribute("disabled") == "true";
      return;
    }

    if (this._timer)
      return;

    // Temporarily disable the reload button to prevent the user from
    // accidentally reloading the page when intending to click the stop button
    this.reload.disabled = true;
    this._timer = setTimeout(function (self) {
      self._timer = 0;
      self.reload.disabled = XULBrowserWindow.reloadCommand
                                             .getAttribute("disabled") == "true";
    }, 650, this);
  },

  _cancelTransition: function () {
    if (this._timer) {
      clearTimeout(this._timer);
      this._timer = 0;
    }
  }
};

var TabsProgressListener = {
  onStateChange: function (aBrowser, aWebProgress, aRequest, aStateFlags, aStatus) {
    // Collect telemetry data about tab load times.
    if (aWebProgress.isTopLevel) {
      if (aStateFlags & Ci.nsIWebProgressListener.STATE_IS_WINDOW) {
        if (aStateFlags & Ci.nsIWebProgressListener.STATE_START) {
          TelemetryStopwatch.start("FX_PAGE_LOAD_MS", aBrowser);
          Services.telemetry.getHistogramById("FX_TOTAL_TOP_VISITS").add(true);
        } else if (aStateFlags & Ci.nsIWebProgressListener.STATE_STOP) {
          TelemetryStopwatch.finish("FX_PAGE_LOAD_MS", aBrowser);
        }
      } else if (aStateFlags & Ci.nsIWebProgressListener.STATE_STOP &&
                 aStatus == Cr.NS_BINDING_ABORTED) {
        TelemetryStopwatch.cancel("FX_PAGE_LOAD_MS", aBrowser);
      }
    }

    // Attach a listener to watch for "click" events bubbling up from error
    // pages and other similar pages (like about:newtab). This lets us fix bugs
    // like 401575 which require error page UI to do privileged things, without
    // letting error pages have any privilege themselves.
    // We can't look for this during onLocationChange since at that point the
    // document URI is not yet the about:-uri of the error page.

    let isRemoteBrowser = aBrowser.isRemoteBrowser;
    // We check isRemoteBrowser here to avoid requesting the doc CPOW
    let doc = isRemoteBrowser ? null : aWebProgress.DOMWindow.document;

    if (!isRemoteBrowser &&
        aStateFlags & Ci.nsIWebProgressListener.STATE_STOP &&
        Components.isSuccessCode(aStatus) &&
        doc.documentURI.startsWith("about:") &&
        !doc.documentURI.toLowerCase().startsWith("about:blank") &&
        !doc.documentURI.toLowerCase().startsWith("about:home") &&
        !doc.documentElement.hasAttribute("hasBrowserHandlers")) {
      // STATE_STOP may be received twice for documents, thus store an
      // attribute to ensure handling it just once.
      doc.documentElement.setAttribute("hasBrowserHandlers", "true");
      aBrowser.addEventListener("click", BrowserOnClick, true);
      aBrowser.addEventListener("pagehide", function onPageHide(event) {
        if (event.target.defaultView.frameElement)
          return;
        aBrowser.removeEventListener("click", BrowserOnClick, true);
        aBrowser.removeEventListener("pagehide", onPageHide, true);
        if (event.target.documentElement)
          event.target.documentElement.removeAttribute("hasBrowserHandlers");
      }, true);

#ifdef MOZ_CRASHREPORTER
      if (doc.documentURI.startsWith("about:tabcrashed"))
        TabCrashReporter.onAboutTabCrashedLoad(aBrowser);
#endif
    }
  },

  onLocationChange: function (aBrowser, aWebProgress, aRequest, aLocationURI,
                              aFlags) {
    // Filter out location changes caused by anchor navigation
    // or history.push/pop/replaceState.
    if (aFlags & Ci.nsIWebProgressListener.LOCATION_CHANGE_SAME_DOCUMENT)
      return;

    // Filter out location changes in sub documents.
    if (!aWebProgress.isTopLevel)
      return;

    // Only need to call locationChange if the PopupNotifications object
    // for this window has already been initialized (i.e. its getter no
    // longer exists)
    if (!Object.getOwnPropertyDescriptor(window, "PopupNotifications").get)
      PopupNotifications.locationChange(aBrowser);

    gBrowser.getNotificationBox(aBrowser).removeTransientNotifications();

    FullZoom.onLocationChange(aLocationURI, false, aBrowser);
  },

  onRefreshAttempted: function (aBrowser, aWebProgress, aURI, aDelay, aSameURI) {
    if (gPrefService.getBoolPref("accessibility.blockautorefresh")) {
      let brandBundle = document.getElementById("bundle_brand");
      let brandShortName = brandBundle.getString("brandShortName");
      let refreshButtonText =
        gNavigatorBundle.getString("refreshBlocked.goButton");
      let refreshButtonAccesskey =
        gNavigatorBundle.getString("refreshBlocked.goButton.accesskey");
      let message =
        gNavigatorBundle.getFormattedString(aSameURI ? "refreshBlocked.refreshLabel"
                                                     : "refreshBlocked.redirectLabel",
                                            [brandShortName]);
      let docShell = aWebProgress.DOMWindow
                                 .QueryInterface(Ci.nsIInterfaceRequestor)
                                 .getInterface(Ci.nsIWebNavigation)
                                 .QueryInterface(Ci.nsIDocShell);
      let notificationBox = gBrowser.getNotificationBox(aBrowser);
      let notification = notificationBox.getNotificationWithValue("refresh-blocked");
      if (notification) {
        notification.label = message;
        notification.refreshURI = aURI;
        notification.delay = aDelay;
        notification.docShell = docShell;
      } else {
        let buttons = [{
          label: refreshButtonText,
          accessKey: refreshButtonAccesskey,
          callback: function (aNotification, aButton) {
            var refreshURI = aNotification.docShell
                                          .QueryInterface(Ci.nsIRefreshURI);
            refreshURI.forceRefreshURI(aNotification.refreshURI,
                                       aNotification.delay, true);
          }
        }];
        notification =
          notificationBox.appendNotification(message, "refresh-blocked",
                                             "chrome://browser/skin/Info.png",
                                             notificationBox.PRIORITY_INFO_MEDIUM,
                                             buttons);
        notification.refreshURI = aURI;
        notification.delay = aDelay;
        notification.docShell = docShell;
      }
      return false;
    }
    return true;
  }
}

function nsBrowserAccess() { }

nsBrowserAccess.prototype = {
  QueryInterface: XPCOMUtils.generateQI([Ci.nsIBrowserDOMWindow, Ci.nsISupports]),

  _openURIInNewTab: function(aURI, aOpener, aIsExternal) {
    let win, needToFocusWin;

    // try the current window.  if we're in a popup, fall back on the most recent browser window
    if (window.toolbar.visible)
      win = window;
    else {
      let isPrivate = PrivateBrowsingUtils.isWindowPrivate(aOpener || window);
      win = RecentWindow.getMostRecentBrowserWindow({private: isPrivate});
      needToFocusWin = true;
    }

    if (!win) {
      // we couldn't find a suitable window, a new one needs to be opened.
      return null;
    }

    if (aIsExternal && (!aURI || aURI.spec == "about:blank")) {
      win.BrowserOpenTab(); // this also focuses the location bar
      win.focus();
      return win.gBrowser.selectedBrowser;
    }

    let loadInBackground = gPrefService.getBoolPref("browser.tabs.loadDivertedInBackground");
    let referrer = aOpener ? makeURI(aOpener.location.href) : null;

    let tab = win.gBrowser.loadOneTab(aURI ? aURI.spec : "about:blank", {
                                      referrerURI: referrer,
                                      fromExternal: aIsExternal,
                                      inBackground: loadInBackground});
    let browser = win.gBrowser.getBrowserForTab(tab);

    if (needToFocusWin || (!loadInBackground && aIsExternal))
      win.focus();

    return browser;
  },

  openURI: function (aURI, aOpener, aWhere, aContext) {
    var newWindow = null;
    var isExternal = (aContext == Ci.nsIBrowserDOMWindow.OPEN_EXTERNAL);

    if (isExternal && aURI && aURI.schemeIs("chrome")) {
      dump("use -chrome command-line option to load external chrome urls\n");
      return null;
    }

    if (aWhere == Ci.nsIBrowserDOMWindow.OPEN_DEFAULTWINDOW) {
      if (isExternal &&
          gPrefService.prefHasUserValue("browser.link.open_newwindow.override.external"))
        aWhere = gPrefService.getIntPref("browser.link.open_newwindow.override.external");
      else
        aWhere = gPrefService.getIntPref("browser.link.open_newwindow");
    }
    switch (aWhere) {
      case Ci.nsIBrowserDOMWindow.OPEN_NEWWINDOW :
        // FIXME: Bug 408379. So how come this doesn't send the
        // referrer like the other loads do?
        var url = aURI ? aURI.spec : "about:blank";
        // Pass all params to openDialog to ensure that "url" isn't passed through
        // loadOneOrMoreURIs, which splits based on "|"
        newWindow = openDialog(getBrowserURL(), "_blank", "all,dialog=no", url, null, null, null);
        break;
      case Ci.nsIBrowserDOMWindow.OPEN_NEWTAB :
        let browser = this._openURIInNewTab(aURI, aOpener, isExternal);
        if (browser)
          newWindow = browser.contentWindow;
        break;
      default : // OPEN_CURRENTWINDOW or an illegal value
        newWindow = content;
        if (aURI) {
          let referrer = aOpener ? makeURI(aOpener.location.href) : null;
          let loadflags = isExternal ?
                            Ci.nsIWebNavigation.LOAD_FLAGS_FROM_EXTERNAL :
                            Ci.nsIWebNavigation.LOAD_FLAGS_NONE;
          gBrowser.loadURIWithFlags(aURI.spec, loadflags, referrer, null, null);
        }
        if (!gPrefService.getBoolPref("browser.tabs.loadDivertedInBackground"))
          window.focus();
    }
    return newWindow;
  },

  openURIInFrame: function browser_openURIInFrame(aURI, aOpener, aWhere, aContext) {
    if (aWhere != Ci.nsIBrowserDOMWindow.OPEN_NEWTAB) {
      dump("Error: openURIInFrame can only open in new tabs");
      return null;
    }

    var isExternal = (aContext == Ci.nsIBrowserDOMWindow.OPEN_EXTERNAL);
    let browser = this._openURIInNewTab(aURI, aOpener, isExternal);
    if (browser)
      return browser.QueryInterface(Ci.nsIFrameLoaderOwner);

    return null;
  },

  isTabContentWindow: function (aWindow) {
    return gBrowser.browsers.some(function (browser) browser.contentWindow == aWindow);
  },

  get contentWindow() {
    return gBrowser.contentWindow;
  }
}

function getTogglableToolbars() {
  let toolbarNodes = Array.slice(gNavToolbox.childNodes);
  toolbarNodes = toolbarNodes.concat(gNavToolbox.externalToolbars);
  toolbarNodes = toolbarNodes.filter(node => node.getAttribute("toolbarname"));
  return toolbarNodes;
}

function onViewToolbarsPopupShowing(aEvent, aInsertPoint) {
  var popup = aEvent.target;
  if (popup != aEvent.currentTarget)
    return;

  // Empty the menu
  for (var i = popup.childNodes.length-1; i >= 0; --i) {
    var deadItem = popup.childNodes[i];
    if (deadItem.hasAttribute("toolbarId"))
      popup.removeChild(deadItem);
  }

  var firstMenuItem = aInsertPoint || popup.firstChild;

  let toolbarNodes = getTogglableToolbars();

  for (let toolbar of toolbarNodes) {
    let menuItem = document.createElement("menuitem");
    let hidingAttribute = toolbar.getAttribute("type") == "menubar" ?
                          "autohide" : "collapsed";
    menuItem.setAttribute("id", "toggle_" + toolbar.id);
    menuItem.setAttribute("toolbarId", toolbar.id);
    menuItem.setAttribute("type", "checkbox");
    menuItem.setAttribute("label", toolbar.getAttribute("toolbarname"));
    menuItem.setAttribute("checked", toolbar.getAttribute(hidingAttribute) != "true");
    menuItem.setAttribute("accesskey", toolbar.getAttribute("accesskey"));
    if (popup.id != "toolbar-context-menu")
      menuItem.setAttribute("key", toolbar.getAttribute("key"));

    popup.insertBefore(menuItem, firstMenuItem);

    menuItem.addEventListener("command", onViewToolbarCommand, false);
  }


  let moveToPanel = popup.querySelector(".customize-context-moveToPanel");
  let removeFromToolbar = popup.querySelector(".customize-context-removeFromToolbar");
  // View -> Toolbars menu doesn't have the moveToPanel or removeFromToolbar items.
  if (!moveToPanel || !removeFromToolbar) {
    return;
  }

  // triggerNode can be a nested child element of a toolbaritem.
  let toolbarItem = popup.triggerNode;

  if (toolbarItem && toolbarItem.localName == "toolbarpaletteitem") {
    toolbarItem = toolbarItem.firstChild;
  } else if (toolbarItem && toolbarItem.localName != "toolbar") {
    while (toolbarItem && toolbarItem.parentNode) {
      let parent = toolbarItem.parentNode;
      if ((parent.classList && parent.classList.contains("customization-target")) ||
          parent.getAttribute("overflowfortoolbar") || // Needs to work in the overflow list as well.
          parent.localName == "toolbarpaletteitem" ||
          parent.localName == "toolbar")
        break;
      toolbarItem = parent;
    }
  } else {
    toolbarItem = null;
  }

  // Right-clicking on an empty part of the tabstrip will exit
  // the above loop with toolbarItem being the xul:document.
  // That has no parentNode, and we should disable the items in
  // this case.
  let movable = toolbarItem && toolbarItem.parentNode &&
                CustomizableUI.isWidgetRemovable(toolbarItem);
  if (movable) {
    moveToPanel.removeAttribute("disabled");
    removeFromToolbar.removeAttribute("disabled");
  } else {
    moveToPanel.setAttribute("disabled", true);
    removeFromToolbar.setAttribute("disabled", true);
  }
}

function onViewToolbarCommand(aEvent) {
  var toolbarId = aEvent.originalTarget.getAttribute("toolbarId");
  var isVisible = aEvent.originalTarget.getAttribute("checked") == "true";
  CustomizableUI.setToolbarVisibility(toolbarId, isVisible);
}

function setToolbarVisibility(toolbar, isVisible, persist=true) {
  let hidingAttribute;
  if (toolbar.getAttribute("type") == "menubar") {
    hidingAttribute = "autohide";
#ifdef MOZ_WIDGET_GTK
    Services.prefs.setBoolPref("ui.key.menuAccessKeyFocuses", !isVisible);
#endif
  } else {
    hidingAttribute = "collapsed";
  }

  toolbar.setAttribute(hidingAttribute, !isVisible);
  if (persist) {
    document.persist(toolbar.id, hidingAttribute);
  }

  let eventParams = {
    detail: {
      visible: isVisible
    },
    bubbles: true
  };
  let event = new CustomEvent("toolbarvisibilitychange", eventParams);
  toolbar.dispatchEvent(event);

  PlacesToolbarHelper.init();
  BookmarkingUI.onToolbarVisibilityChange();
  gBrowser.updateWindowResizers();
  if (isVisible)
    ToolbarIconColor.inferFromText();
}

var TabsInTitlebar = {
  init: function () {
#ifdef CAN_DRAW_IN_TITLEBAR
    this._readPref();
    Services.prefs.addObserver(this._prefName, this, false);

    // We need to update the appearance of the titlebar when the menu changes
    // from the active to the inactive state. We can't, however, rely on
    // DOMMenuBarInactive, because the menu fires this event and then removes
    // the inactive attribute after an event-loop spin.
    //
    // Because updating the appearance involves sampling the heights and margins
    // of various elements, it's important that the layout be more or less
    // settled before updating the titlebar. So instead of listening to
    // DOMMenuBarActive and DOMMenuBarInactive, we use a MutationObserver to
    // watch the "invalid" attribute directly.
    let menu = document.getElementById("toolbar-menubar");
    this._menuObserver = new MutationObserver(this._onMenuMutate);
    this._menuObserver.observe(menu, {attributes: true});

    this.onAreaReset = function(aArea) {
      if (aArea == CustomizableUI.AREA_TABSTRIP || aArea == CustomizableUI.AREA_MENUBAR)
        this._update(true);
    };
    this.onWidgetAdded = this.onWidgetRemoved = function(aWidgetId, aArea) {
      if (aArea == CustomizableUI.AREA_TABSTRIP || aArea == CustomizableUI.AREA_MENUBAR)
        this._update(true);
    };
    CustomizableUI.addListener(this);

    this._initialized = true;
#endif
  },

  allowedBy: function (condition, allow) {
#ifdef CAN_DRAW_IN_TITLEBAR
    if (allow) {
      if (condition in this._disallowed) {
        delete this._disallowed[condition];
        this._update(true);
      }
    } else {
      if (!(condition in this._disallowed)) {
        this._disallowed[condition] = null;
        this._update(true);
      }
    }
#endif
  },

  updateAppearance: function updateAppearance(aForce) {
#ifdef CAN_DRAW_IN_TITLEBAR
    this._update(aForce);
#endif
  },

  get enabled() {
    return document.documentElement.getAttribute("tabsintitlebar") == "true";
  },

#ifdef CAN_DRAW_IN_TITLEBAR
  observe: function (subject, topic, data) {
    if (topic == "nsPref:changed")
      this._readPref();
  },

  _onMenuMutate: function (aMutations) {
    for (let mutation of aMutations) {
      if (mutation.attributeName == "inactive" ||
          mutation.attributeName == "autohide") {
        TabsInTitlebar._update(true);
        return;
      }
    }
  },

  _initialized: false,
  _disallowed: {},
  _prefName: "browser.tabs.drawInTitlebar",
  _lastSizeMode: null,

  _readPref: function () {
    this.allowedBy("pref",
                   Services.prefs.getBoolPref(this._prefName));
  },

  _update: function (aForce=false) {
    function $(id) document.getElementById(id);
    function rect(ele) ele.getBoundingClientRect();
    function verticalMargins(cstyle) parseFloat(cstyle.marginBottom) + parseFloat(cstyle.marginTop);

    if (!this._initialized || window.fullScreen)
      return;

    let allowed = true;

    if (!aForce) {
      // _update is called on resize events, because the window is not ready
      // after sizemode events. However, we only care about the event when the
      // sizemode is different from the last time we updated the appearance of
      // the tabs in the titlebar.
      let sizemode = document.documentElement.getAttribute("sizemode");
      if (this._lastSizeMode == sizemode) {
        return;
      }
      this._lastSizeMode = sizemode;
    }

    for (let something in this._disallowed) {
      allowed = false;
      break;
    }

    let titlebar = $("titlebar");
    let titlebarContent = $("titlebar-content");
    let menubar = $("toolbar-menubar");

    if (allowed) {
      // We set the tabsintitlebar attribute first so that our CSS for
      // tabsintitlebar manifests before we do our measurements.
      document.documentElement.setAttribute("tabsintitlebar", "true");
      updateTitlebarDisplay();

      // Try to avoid reflows in this code by calculating dimensions first and
      // then later set the properties affecting layout together in a batch.

      // Get the full height of the tabs toolbar:
      let tabsToolbar = $("TabsToolbar");
      let tabsStyles = window.getComputedStyle(tabsToolbar);
      let fullTabsHeight = rect(tabsToolbar).height + verticalMargins(tabsStyles);
      // Buttons first:
      let captionButtonsBoxWidth = rect($("titlebar-buttonbox-container")).width;

#ifdef XP_MACOSX
      let secondaryButtonsWidth = rect($("titlebar-secondary-buttonbox")).width;
      // No need to look up the menubar stuff on OS X:
      let menuHeight = 0;
      let fullMenuHeight = 0;
#else
      // Otherwise, get the height and margins separately for the menubar
      let menuHeight = rect(menubar).height;
      let menuStyles = window.getComputedStyle(menubar);
      let fullMenuHeight = verticalMargins(menuStyles) + menuHeight;
#endif

      // And get the height of what's in the titlebar:
      let titlebarContentHeight = rect(titlebarContent).height;

      // Begin setting CSS properties which will cause a reflow

      // If the menubar is around (menuHeight is non-zero), try to adjust
      // its full height (i.e. including margins) to match the titlebar,
      // by changing the menubar's bottom padding
      if (menuHeight) {
        // Calculate the difference between the titlebar's height and that of the menubar
        let menuTitlebarDelta = titlebarContentHeight - fullMenuHeight;
        let paddingBottom;
        // The titlebar is bigger:
        if (menuTitlebarDelta > 0) {
          fullMenuHeight += menuTitlebarDelta;
          // If there is already padding on the menubar, we need to add that
          // to the difference so the total padding is correct:
          if ((paddingBottom = menuStyles.paddingBottom)) {
            menuTitlebarDelta += parseFloat(paddingBottom);
          }
          menubar.style.paddingBottom = menuTitlebarDelta + "px";
        // The menubar is bigger, but has bottom padding we can remove:
        } else if (menuTitlebarDelta < 0 && (paddingBottom = menuStyles.paddingBottom)) {
          let existingPadding = parseFloat(paddingBottom);
          // menuTitlebarDelta is negative; work out what's left, but don't set negative padding:
          let desiredPadding = Math.max(0, existingPadding + menuTitlebarDelta);
          menubar.style.paddingBottom = desiredPadding + "px";
          // We've changed the menu height now:
          fullMenuHeight += desiredPadding - existingPadding;
        }
      }

      // Next, we calculate how much we need to stretch the titlebar down to
      // go all the way to the bottom of the tab strip, if necessary.
      let tabAndMenuHeight = fullTabsHeight + fullMenuHeight;

      if (tabAndMenuHeight > titlebarContentHeight) {
        // We need to increase the titlebar content's outer height (ie including margins)
        // to match the tab and menu height:
        let extraMargin = tabAndMenuHeight - titlebarContentHeight;
#ifndef XP_MACOSX
        titlebarContent.style.marginBottom = extraMargin + "px";
#endif
        titlebarContentHeight += extraMargin;
      }

      // Then we bring up the titlebar by the same amount, but we add any negative margin:
      titlebar.style.marginBottom = "-" + titlebarContentHeight + "px";


      // Finally, size the placeholders:
#ifdef XP_MACOSX
      this._sizePlaceholder("fullscreen-button", secondaryButtonsWidth);
#endif
      this._sizePlaceholder("caption-buttons", captionButtonsBoxWidth);

      if (!this._draghandles) {
        this._draghandles = {};
        let tmp = {};
        Components.utils.import("resource://gre/modules/WindowDraggingUtils.jsm", tmp);

        let mouseDownCheck = function () {
          return !this._dragBindingAlive && TabsInTitlebar.enabled;
        };

        this._draghandles.tabsToolbar = new tmp.WindowDraggingElement(tabsToolbar);
        this._draghandles.tabsToolbar.mouseDownCheck = mouseDownCheck;

        this._draghandles.navToolbox = new tmp.WindowDraggingElement(gNavToolbox);
        this._draghandles.navToolbox.mouseDownCheck = mouseDownCheck;
      }
    } else {
      document.documentElement.removeAttribute("tabsintitlebar");
      updateTitlebarDisplay();

#ifdef XP_MACOSX
      let secondaryButtonsWidth = rect($("titlebar-secondary-buttonbox")).width;
      this._sizePlaceholder("fullscreen-button", secondaryButtonsWidth);
#endif
      // Reset the margins and padding that might have been modified:
      titlebarContent.style.marginTop = "";
      titlebarContent.style.marginBottom = "";
      titlebar.style.marginBottom = "";
      menubar.style.paddingBottom = "";
    }

    ToolbarIconColor.inferFromText();
    if (CustomizationHandler.isCustomizing()) {
      gCustomizeMode.updateLWTStyling();
    }
  },

  _sizePlaceholder: function (type, width) {
    Array.forEach(document.querySelectorAll(".titlebar-placeholder[type='"+ type +"']"),
                  function (node) { node.width = width; });
  },
#endif

  uninit: function () {
#ifdef CAN_DRAW_IN_TITLEBAR
    this._initialized = false;
    Services.prefs.removeObserver(this._prefName, this);
    this._menuObserver.disconnect();
    CustomizableUI.removeListener(this);
#endif
  }
};

#ifdef CAN_DRAW_IN_TITLEBAR
function updateTitlebarDisplay() {

#ifdef XP_MACOSX
  // OS X and the other platforms differ enough to necessitate this kind of
  // special-casing. Like the other platforms where we CAN_DRAW_IN_TITLEBAR,
  // we draw in the OS X titlebar when putting the tabs up there. However, OS X
  // also draws in the titlebar when a lightweight theme is applied, regardless
  // of whether or not the tabs are drawn in the titlebar.
  if (TabsInTitlebar.enabled) {
    document.documentElement.setAttribute("chromemargin-nonlwtheme", "0,-1,-1,-1");
    document.documentElement.setAttribute("chromemargin", "0,-1,-1,-1");
    document.documentElement.removeAttribute("drawtitle");
  } else {
    // We set chromemargin-nonlwtheme to "" instead of removing it as a way of
    // making sure that LightweightThemeConsumer doesn't take it upon itself to
    // detect this value again if and when we do a lwtheme state change.
    document.documentElement.setAttribute("chromemargin-nonlwtheme", "");
    let isCustomizing = document.documentElement.hasAttribute("customizing");
    let hasLWTheme = document.documentElement.hasAttribute("lwtheme");
    let isPrivate = PrivateBrowsingUtils.isWindowPrivate(window);
    if ((!hasLWTheme || isCustomizing) && !isPrivate) {
      document.documentElement.removeAttribute("chromemargin");
    }
    document.documentElement.setAttribute("drawtitle", "true");
  }

#else

  if (TabsInTitlebar.enabled)
    document.documentElement.setAttribute("chromemargin", "0,2,2,2");
  else
    document.documentElement.removeAttribute("chromemargin");
#endif
}
#endif

#ifdef CAN_DRAW_IN_TITLEBAR
function onTitlebarMaxClick() {
  if (window.windowState == window.STATE_MAXIMIZED)
    window.restore();
  else
    window.maximize();
}
#endif

function displaySecurityInfo()
{
  BrowserPageInfo(null, "securityTab");
}

/**
 * Opens or closes the sidebar identified by commandID.
 *
 * @param commandID a string identifying the sidebar to toggle; see the
 *                  note below. (Optional if a sidebar is already open.)
 * @param forceOpen boolean indicating whether the sidebar should be
 *                  opened regardless of its current state (optional).
 * @note
 * We expect to find a xul:broadcaster element with the specified ID.
 * The following attributes on that element may be used and/or modified:
 *  - id           (required) the string to match commandID. The convention
 *                 is to use this naming scheme: 'view<sidebar-name>Sidebar'.
 *  - sidebarurl   (required) specifies the URL to load in this sidebar.
 *  - sidebartitle or label (in that order) specify the title to
 *                 display on the sidebar.
 *  - checked      indicates whether the sidebar is currently displayed.
 *                 Note that toggleSidebar updates this attribute when
 *                 it changes the sidebar's visibility.
 *  - group        this attribute must be set to "sidebar".
 */
function toggleSidebar(commandID, forceOpen) {

  var sidebarBox = document.getElementById("sidebar-box");
  if (!commandID)
    commandID = sidebarBox.getAttribute("sidebarcommand");

  var sidebarBroadcaster = document.getElementById(commandID);
  var sidebar = document.getElementById("sidebar"); // xul:browser
  var sidebarTitle = document.getElementById("sidebar-title");
  var sidebarSplitter = document.getElementById("sidebar-splitter");

  if (sidebarBroadcaster.getAttribute("checked") == "true") {
    if (!forceOpen) {
      // Replace the document currently displayed in the sidebar with about:blank
      // so that we can free memory by unloading the page. We need to explicitly
      // create a new content viewer because the old one doesn't get destroyed
      // until about:blank has loaded (which does not happen as long as the
      // element is hidden).
      sidebar.setAttribute("src", "about:blank");
      sidebar.docShell.createAboutBlankContentViewer(null);

      sidebarBroadcaster.removeAttribute("checked");
      sidebarBox.setAttribute("sidebarcommand", "");
      sidebarTitle.value = "";
      sidebarBox.hidden = true;
      sidebarSplitter.hidden = true;
      gBrowser.selectedBrowser.focus();
    } else {
      fireSidebarFocusedEvent();
    }
    return;
  }

  // now we need to show the specified sidebar

  // ..but first update the 'checked' state of all sidebar broadcasters
  var broadcasters = document.getElementsByAttribute("group", "sidebar");
  for (let broadcaster of broadcasters) {
    // skip elements that observe sidebar broadcasters and random
    // other elements
    if (broadcaster.localName != "broadcaster")
      continue;

    if (broadcaster != sidebarBroadcaster)
      broadcaster.removeAttribute("checked");
    else
      sidebarBroadcaster.setAttribute("checked", "true");
  }

  sidebarBox.hidden = false;
  sidebarSplitter.hidden = false;

  var url = sidebarBroadcaster.getAttribute("sidebarurl");
  var title = sidebarBroadcaster.getAttribute("sidebartitle");
  if (!title)
    title = sidebarBroadcaster.getAttribute("label");
  sidebar.setAttribute("src", url); // kick off async load
  sidebarBox.setAttribute("sidebarcommand", sidebarBroadcaster.id);
  sidebarTitle.value = title;

  // We set this attribute here in addition to setting it on the <browser>
  // element itself, because the code in gBrowserInit.onUnload persists this
  // attribute, not the "src" of the <browser id="sidebar">. The reason it
  // does that is that we want to delay sidebar load a bit when a browser
  // window opens. See delayedStartup().
  sidebarBox.setAttribute("src", url);

  if (sidebar.contentDocument.location.href != url)
    sidebar.addEventListener("load", sidebarOnLoad, true);
  else // older code handled this case, so we do it too
    fireSidebarFocusedEvent();
}

function sidebarOnLoad(event) {
  var sidebar = document.getElementById("sidebar");
  sidebar.removeEventListener("load", sidebarOnLoad, true);
  // We're handling the 'load' event before it bubbles up to the usual
  // (non-capturing) event handlers. Let it bubble up before firing the
  // SidebarFocused event.
  setTimeout(fireSidebarFocusedEvent, 0);
}

/**
 * Fire a "SidebarFocused" event on the sidebar's |window| to give the sidebar
 * a chance to adjust focus as needed. An additional event is needed, because
 * we don't want to focus the sidebar when it's opened on startup or in a new
 * window, only when the user opens the sidebar.
 */
function fireSidebarFocusedEvent() {
  var sidebar = document.getElementById("sidebar");
  var event = document.createEvent("Events");
  event.initEvent("SidebarFocused", true, false);
  sidebar.contentWindow.dispatchEvent(event);
}


var gHomeButton = {
  prefDomain: "browser.startup.homepage",
  observe: function (aSubject, aTopic, aPrefName)
  {
    if (aTopic != "nsPref:changed" || aPrefName != this.prefDomain)
      return;

    this.updateTooltip();
  },

  updateTooltip: function (homeButton)
  {
    if (!homeButton)
      homeButton = document.getElementById("home-button");
    if (homeButton) {
      var homePage = this.getHomePage();
      homePage = homePage.replace(/\|/g,', ');
      if (homePage.toLowerCase() == "about:home")
        homeButton.setAttribute("tooltiptext", homeButton.getAttribute("aboutHomeOverrideTooltip"));
      else
        homeButton.setAttribute("tooltiptext", homePage);
    }
  },

  getHomePage: function ()
  {
    var url;
    try {
      url = gPrefService.getComplexValue(this.prefDomain,
                                Components.interfaces.nsIPrefLocalizedString).data;
    } catch (e) {
    }

    // use this if we can't find the pref
    if (!url) {
      var configBundle = Services.strings
                                 .createBundle("chrome://branding/locale/browserconfig.properties");
      url = configBundle.GetStringFromName(this.prefDomain);
    }

    return url;
  },

  updatePersonalToolbarStyle: function (homeButton)
  {
    if (!homeButton)
      homeButton = document.getElementById("home-button");
    if (homeButton)
      homeButton.className = homeButton.parentNode.id == "PersonalToolbar"
                               || homeButton.parentNode.parentNode.id == "PersonalToolbar" ?
                             homeButton.className.replace("toolbarbutton-1", "bookmark-item") :
                             homeButton.className.replace("bookmark-item", "toolbarbutton-1");
  },
};

const nodeToTooltipMap = {
  "bookmarks-menu-button": "bookmarksMenuButton.tooltip",
#ifdef XP_MACOSX
  "print-button": "printButton.tooltip",
#endif
  "new-window-button": "newWindowButton.tooltip",
  "new-tab-button": "newTabButton.tooltip",
  "tabs-newtab-button": "newTabButton.tooltip",
  "fullscreen-button": "fullscreenButton.tooltip",
  "tabview-button": "tabviewButton.tooltip",
  "downloads-button": "downloads.tooltip",
};
const nodeToShortcutMap = {
  "bookmarks-menu-button": "manBookmarkKb",
#ifdef XP_MACOSX
  "print-button": "printKb",
#endif
  "new-window-button": "key_newNavigator",
  "new-tab-button": "key_newNavigatorTab",
  "tabs-newtab-button": "key_newNavigatorTab",
  "fullscreen-button": "key_fullScreen",
  "tabview-button": "key_tabview",
  "downloads-button": "key_openDownloads"
};
const gDynamicTooltipCache = new Map();
function UpdateDynamicShortcutTooltipText(aTooltip) {
  let nodeId = aTooltip.triggerNode.id || aTooltip.triggerNode.getAttribute("anonid");
  if (!gDynamicTooltipCache.has(nodeId) && nodeId in nodeToTooltipMap) {
    let strId = nodeToTooltipMap[nodeId];
    let args = [];
    if (nodeId in nodeToShortcutMap) {
      let shortcutId = nodeToShortcutMap[nodeId];
      let shortcut = document.getElementById(shortcutId);
      if (shortcut) {
        args.push(ShortcutUtils.prettifyShortcut(shortcut));
      }
    }
    gDynamicTooltipCache.set(nodeId, gNavigatorBundle.getFormattedString(strId, args));
  }
  aTooltip.setAttribute("label", gDynamicTooltipCache.get(nodeId));
}

/**
 * Gets the selected text in the active browser. Leading and trailing
 * whitespace is removed, and consecutive whitespace is replaced by a single
 * space. A maximum of 150 characters will be returned, regardless of the value
 * of aCharLen.
 *
 * @param aCharLen
 *        The maximum number of characters to return.
 */
function getBrowserSelection(aCharLen) {
  // selections of more than 150 characters aren't useful
  const kMaxSelectionLen = 150;
  const charLen = Math.min(aCharLen || kMaxSelectionLen, kMaxSelectionLen);

  let [element, focusedWindow] = BrowserUtils.getFocusSync(document);
  var selection = focusedWindow.getSelection().toString();
  // try getting a selected text in text input.
  if (!selection) {
    var isOnTextInput = function isOnTextInput(elem) {
      // we avoid to return a value if a selection is in password field.
      // ref. bug 565717
      return elem instanceof HTMLTextAreaElement ||
             (elem instanceof HTMLInputElement && elem.mozIsTextField(true));
    };

    if (isOnTextInput(element)) {
      selection = element.QueryInterface(Ci.nsIDOMNSEditableElement)
                         .editor.selection.toString();
    }
  }

  if (selection) {
    if (selection.length > charLen) {
      // only use the first charLen important chars. see bug 221361
      var pattern = new RegExp("^(?:\\s*.){0," + charLen + "}");
      pattern.test(selection);
      selection = RegExp.lastMatch;
    }

    selection = selection.trim().replace(/\s+/g, " ");

    if (selection.length > charLen)
      selection = selection.substr(0, charLen);
  }
  return selection;
}

var gWebPanelURI;
function openWebPanel(aTitle, aURI)
{
    // Ensure that the web panels sidebar is open.
    toggleSidebar('viewWebPanelsSidebar', true);

    // Set the title of the panel.
    document.getElementById("sidebar-title").value = aTitle;

    // Tell the Web Panels sidebar to load the bookmark.
    var sidebar = document.getElementById("sidebar");
    if (sidebar.docShell && sidebar.contentDocument && sidebar.contentDocument.getElementById('web-panels-browser')) {
        sidebar.contentWindow.loadWebPanel(aURI);
        if (gWebPanelURI) {
            gWebPanelURI = "";
            sidebar.removeEventListener("load", asyncOpenWebPanel, true);
        }
    }
    else {
        // The panel is still being constructed.  Attach an onload handler.
        if (!gWebPanelURI)
            sidebar.addEventListener("load", asyncOpenWebPanel, true);
        gWebPanelURI = aURI;
    }
}

function asyncOpenWebPanel(event)
{
    var sidebar = document.getElementById("sidebar");
    if (gWebPanelURI && sidebar.contentDocument && sidebar.contentDocument.getElementById('web-panels-browser'))
        sidebar.contentWindow.loadWebPanel(gWebPanelURI);
    gWebPanelURI = "";
    sidebar.removeEventListener("load", asyncOpenWebPanel, true);
}

/*
 * - [ Dependencies ] ---------------------------------------------------------
 *  utilityOverlay.js:
 *    - gatherTextUnder
 */

/**
 * Extracts linkNode and href for the current click target.
 *
 * @param event
 *        The click event.
 * @return [href, linkNode].
 *
 * @note linkNode will be null if the click wasn't on an anchor
 *       element (or XLink).
 */
function hrefAndLinkNodeForClickEvent(event)
{
  function isHTMLLink(aNode)
  {
    // Be consistent with what nsContextMenu.js does.
    return ((aNode instanceof HTMLAnchorElement && aNode.href) ||
            (aNode instanceof HTMLAreaElement && aNode.href) ||
            aNode instanceof HTMLLinkElement);
  }

  let node = event.target;
  while (node && !isHTMLLink(node)) {
    node = node.parentNode;
  }

  if (node)
    return [node.href, node];

  // If there is no linkNode, try simple XLink.
  let href, baseURI;
  node = event.target;
  while (node && !href) {
    if (node.nodeType == Node.ELEMENT_NODE) {
      href = node.getAttributeNS("http://www.w3.org/1999/xlink", "href");
      if (href)
        baseURI = node.baseURI;
    }
    node = node.parentNode;
  }

  // In case of XLink, we don't return the node we got href from since
  // callers expect <a>-like elements.
  return [href ? makeURLAbsolute(baseURI, href) : null, null];
}

/**
 * Called whenever the user clicks in the content area.
 *
 * @param event
 *        The click event.
 * @param isPanelClick
 *        Whether the event comes from a web panel.
 * @note default event is prevented if the click is handled.
 */
function contentAreaClick(event, isPanelClick)
{
  if (!event.isTrusted || event.defaultPrevented || event.button == 2)
    return;

  let [href, linkNode] = hrefAndLinkNodeForClickEvent(event);
  if (!href) {
    // Not a link, handle middle mouse navigation.
    if (event.button == 1 &&
        gPrefService.getBoolPref("middlemouse.contentLoadURL") &&
        !gPrefService.getBoolPref("general.autoScroll")) {
      middleMousePaste(event);
      event.preventDefault();
    }
    return;
  }

  // This code only applies if we have a linkNode (i.e. clicks on real anchor
  // elements, as opposed to XLink).
  if (linkNode && event.button == 0 &&
      !event.ctrlKey && !event.shiftKey && !event.altKey && !event.metaKey) {
    // A Web panel's links should target the main content area.  Do this
    // if no modifier keys are down and if there's no target or the target
    // equals _main (the IE convention) or _content (the Mozilla convention).
    let target = linkNode.target;
    let mainTarget = !target || target == "_content" || target  == "_main";
    if (isPanelClick && mainTarget) {
      // javascript and data links should be executed in the current browser.
      if (linkNode.getAttribute("onclick") ||
          href.startsWith("javascript:") ||
          href.startsWith("data:"))
        return;

      try {
        urlSecurityCheck(href, linkNode.ownerDocument.nodePrincipal);
      }
      catch(ex) {
        // Prevent loading unsecure destinations.
        event.preventDefault();
        return;
      }

      loadURI(href, null, null, false);
      event.preventDefault();
      return;
    }

    if (linkNode.getAttribute("rel") == "sidebar") {
      // This is the Opera convention for a special link that, when clicked,
      // allows to add a sidebar panel.  The link's title attribute contains
      // the title that should be used for the sidebar panel.
      PlacesUIUtils.showBookmarkDialog({ action: "add"
                                       , type: "bookmark"
                                       , uri: makeURI(href)
                                       , title: linkNode.getAttribute("title")
                                       , loadBookmarkInSidebar: true
                                       , hiddenRows: [ "description"
                                                     , "location"
                                                     , "keyword" ]
                                       }, window);
      event.preventDefault();
      return;
    }
  }

  handleLinkClick(event, href, linkNode);

  // Mark the page as a user followed link.  This is done so that history can
  // distinguish automatic embed visits from user activated ones.  For example
  // pages loaded in frames are embed visits and lost with the session, while
  // visits across frames should be preserved.
  try {
    if (!PrivateBrowsingUtils.isWindowPrivate(window))
      PlacesUIUtils.markPageAsFollowedLink(href);
  } catch (ex) { /* Skip invalid URIs. */ }
}

/**
 * Handles clicks on links.
 *
 * @return true if the click event was handled, false otherwise.
 */
function handleLinkClick(event, href, linkNode) {
  if (event.button == 2) // right click
    return false;

  var where = whereToOpenLink(event);
  if (where == "current")
    return false;

  var doc = event.target.ownerDocument;

  if (where == "save") {
    saveURL(href, linkNode ? gatherTextUnder(linkNode) : "", null, true,
            true, doc.documentURIObject, doc);
    event.preventDefault();
    return true;
  }

  var referrerURI = doc.documentURIObject;
  // if the mixedContentChannel is present and the referring URI passes
  // a same origin check with the target URI, we can preserve the users
  // decision of disabling MCB on a page for it's child tabs.
  var persistDisableMCBInChildTab = false;

  if (where == "tab" && gBrowser.docShell.mixedContentChannel) {
    const sm = Services.scriptSecurityManager;
    try {
      var targetURI = makeURI(href);
      sm.checkSameOriginURI(referrerURI, targetURI, false);
      persistDisableMCBInChildTab = true;
    }
    catch (e) { }
  }

  urlSecurityCheck(href, doc.nodePrincipal);
  openLinkIn(href, where, { referrerURI: referrerURI,
                            charset: doc.characterSet,
                            disableMCB: persistDisableMCBInChildTab});
  event.preventDefault();
  return true;
}

function middleMousePaste(event) {
  let clipboard = readFromClipboard();
  if (!clipboard)
    return;

  // Strip embedded newlines and surrounding whitespace, to match the URL
  // bar's behavior (stripsurroundingwhitespace)
  clipboard = clipboard.replace(/\s*\n\s*/g, "");

  clipboard = stripUnsafeProtocolOnPaste(clipboard);

  // if it's not the current tab, we don't need to do anything because the 
  // browser doesn't exist.
  let where = whereToOpenLink(event, true, false);
  let lastLocationChange;
  if (where == "current") {
    lastLocationChange = gBrowser.selectedBrowser.lastLocationChange;
  }

  getShortcutOrURIAndPostData(clipboard, data => {
    try {
      makeURI(data.url);
    } catch (ex) {
      // Not a valid URI.
      return;
    }

    try {
      addToUrlbarHistory(data.url);
    } catch (ex) {
      // Things may go wrong when adding url to session history,
      // but don't let that interfere with the loading of the url.
      Cu.reportError(ex);
    }

    if (where != "current" ||
        lastLocationChange == gBrowser.selectedBrowser.lastLocationChange) {
      openUILink(data.url, event,
                 { ignoreButton: true });
    }
  });

  event.stopPropagation();
}

function stripUnsafeProtocolOnPaste(pasteData) {
  // Don't allow pasting in full URIs which inherit the security context.
  const URI_INHERITS_SECURITY_CONTEXT = Ci.nsIProtocolHandler.URI_INHERITS_SECURITY_CONTEXT;
  let pastedURI;
  pasteData = pasteData.trim();
  do {
    if (pastedURI) {
      pasteData = pastedURI.path.trim();
    }
    try {
      pastedURI = makeURI(pasteData);
    } catch (ex) {
      break;
    }
  } while (Services.netutil.URIChainHasFlags(pastedURI, URI_INHERITS_SECURITY_CONTEXT));

  return pasteData;
}

function handleDroppedLink(event, url, name)
{
  let lastLocationChange = gBrowser.selectedBrowser.lastLocationChange;

  getShortcutOrURIAndPostData(url, data => {
    if (data.url &&
        lastLocationChange == gBrowser.selectedBrowser.lastLocationChange)
      loadURI(data.url, null, data.postData, false);
  });

  // Keep the event from being handled by the dragDrop listeners
  // built-in to gecko if they happen to be above us.
  event.preventDefault();
};

function BrowserSetForcedCharacterSet(aCharset)
{
  if (aCharset) {
    gBrowser.docShell.gatherCharsetMenuTelemetry();
    gBrowser.docShell.charset = aCharset;
    // Save the forced character-set
    if (!PrivateBrowsingUtils.isWindowPrivate(window))
      PlacesUtils.setCharsetForURI(getWebNavigation().currentURI, aCharset);
  }
  BrowserCharsetReload();
}

function BrowserCharsetReload()
{
  BrowserReloadWithFlags(nsIWebNavigation.LOAD_FLAGS_CHARSET_CHANGE);
}

function charsetMenuGetElement(parent, charset) {
  return parent.getElementsByAttribute("charset", charset)[0];
}

function UpdateCurrentCharset(target) {
    // extract the charset from DOM
    var wnd = document.commandDispatcher.focusedWindow;
    if ((window == wnd) || (wnd == null)) wnd = window.content;

    // Uncheck previous item
    if (gPrevCharset) {
        var pref_item = charsetMenuGetElement(target, gPrevCharset);
        if (pref_item)
          pref_item.setAttribute('checked', 'false');
    }

    var menuitem = charsetMenuGetElement(target, CharsetMenu.foldCharset(wnd.document.characterSet));
    if (menuitem) {
        menuitem.setAttribute('checked', 'true');
    }
}

function charsetLoadListener() {
  let currCharset = gBrowser.selectedBrowser.characterSet;
  let charset = CharsetMenu.foldCharset(currCharset);

  if (charset.length > 0 && (charset != gLastBrowserCharset)) {
    gPrevCharset = gLastBrowserCharset;
    gLastBrowserCharset = charset;
  }
}

var gPageStyleMenu = {

  // This maps from a <browser> element (or, more specifically, a
  // browser's permanentKey) to a CPOW that gives synchronous access
  // to the list of style sheets in a content window. The use of the
  // permanentKey is to avoid issues with docshell swapping.
  _pageStyleSyncHandlers: new WeakMap(),

  init: function() {
    let mm = window.messageManager;
    mm.addMessageListener("PageStyle:SetSyncHandler", (msg) => {
      this._pageStyleSyncHandlers.set(msg.target.permanentKey, msg.objects.syncHandler);
    });
  },

  getAllStyleSheets: function () {
    let handler = this._pageStyleSyncHandlers.get(gBrowser.selectedBrowser.permanentKey);
    try {
      return handler.getAllStyleSheets();
    } catch (ex) {
      // In case the child died or timed out.
      return [];
    }
  },

  _getStyleSheetInfo: function (browser) {
    let handler = this._pageStyleSyncHandlers.get(gBrowser.selectedBrowser.permanentKey);
    try {
      return handler.getStyleSheetInfo();
    } catch (ex) {
      // In case the child died or timed out.
      return {styleSheets: [], authorStyleDisabled: false, preferredStyleSheetSet: true};
    }
  },

  fillPopup: function (menuPopup) {
    let styleSheetInfo = this._getStyleSheetInfo(gBrowser.selectedBrowser);
    var noStyle = menuPopup.firstChild;
    var persistentOnly = noStyle.nextSibling;
    var sep = persistentOnly.nextSibling;
    while (sep.nextSibling)
      menuPopup.removeChild(sep.nextSibling);

    let styleSheets = styleSheetInfo.styleSheets;
    var currentStyleSheets = {};
    var styleDisabled = styleSheetInfo.authorStyleDisabled;
    var haveAltSheets = false;
    var altStyleSelected = false;

    for (let currentStyleSheet of styleSheets) {
      if (!currentStyleSheet.disabled)
        altStyleSelected = true;

      haveAltSheets = true;

      let lastWithSameTitle = null;
      if (currentStyleSheet.title in currentStyleSheets)
        lastWithSameTitle = currentStyleSheets[currentStyleSheet.title];

      if (!lastWithSameTitle) {
        let menuItem = document.createElement("menuitem");
        menuItem.setAttribute("type", "radio");
        menuItem.setAttribute("label", currentStyleSheet.title);
        menuItem.setAttribute("data", currentStyleSheet.title);
        menuItem.setAttribute("checked", !currentStyleSheet.disabled && !styleDisabled);
        menuItem.setAttribute("oncommand", "gPageStyleMenu.switchStyleSheet(this.getAttribute('data'));");
        menuPopup.appendChild(menuItem);
        currentStyleSheets[currentStyleSheet.title] = menuItem;
      } else if (currentStyleSheet.disabled) {
        lastWithSameTitle.removeAttribute("checked");
      }
    }

    noStyle.setAttribute("checked", styleDisabled);
    persistentOnly.setAttribute("checked", !altStyleSelected && !styleDisabled);
    persistentOnly.hidden = styleSheetInfo.preferredStyleSheetSet ? haveAltSheets : false;
    sep.hidden = (noStyle.hidden && persistentOnly.hidden) || !haveAltSheets;
  },

  switchStyleSheet: function (title) {
    let mm = gBrowser.selectedBrowser.messageManager;
    mm.sendAsyncMessage("PageStyle:Switch", {title: title});
  },

  disableStyle: function () {
    let mm = gBrowser.selectedBrowser.messageManager;
    mm.sendAsyncMessage("PageStyle:Disable");
  },
};

/* Legacy global page-style functions */
var getAllStyleSheets   = gPageStyleMenu.getAllStyleSheets.bind(gPageStyleMenu);
var stylesheetFillPopup = gPageStyleMenu.fillPopup.bind(gPageStyleMenu);
function stylesheetSwitchAll(contentWindow, title) {
  // We ignore the contentWindow param. Add-ons don't appear to use
  // it, and it's difficult to support in e10s (where it will be a
  // CPOW).
  gPageStyleMenu.switchStyleSheet(title);
}
function setStyleDisabled(disabled) {
  if (disabled)
    gPageStyleMenu.disableStyle();
}


var LanguageDetectionListener = {
  init: function() {
    window.messageManager.addMessageListener("Translation:DocumentState", msg => {
      Translation.documentStateReceived(msg.target, msg.data);
    });
  }
};


var BrowserOffline = {
  _inited: false,

  /////////////////////////////////////////////////////////////////////////////
  // BrowserOffline Public Methods
  init: function ()
  {
    if (!this._uiElement)
      this._uiElement = document.getElementById("workOfflineMenuitemState");

    Services.obs.addObserver(this, "network:offline-status-changed", false);

    this._updateOfflineUI(Services.io.offline);

    this._inited = true;
  },

  uninit: function ()
  {
    if (this._inited) {
      Services.obs.removeObserver(this, "network:offline-status-changed");
    }
  },

  toggleOfflineStatus: function ()
  {
    var ioService = Services.io;

    // Stop automatic management of the offline status
    try {
      ioService.manageOfflineStatus = false;
    } catch (ex) {
    }

    if (!ioService.offline && !this._canGoOffline()) {
      this._updateOfflineUI(false);
      return;
    }

    ioService.offline = !ioService.offline;
  },

  /////////////////////////////////////////////////////////////////////////////
  // nsIObserver
  observe: function (aSubject, aTopic, aState)
  {
    if (aTopic != "network:offline-status-changed")
      return;

    this._updateOfflineUI(aState == "offline");
  },

  /////////////////////////////////////////////////////////////////////////////
  // BrowserOffline Implementation Methods
  _canGoOffline: function ()
  {
    try {
      var cancelGoOffline = Cc["@mozilla.org/supports-PRBool;1"].createInstance(Ci.nsISupportsPRBool);
      Services.obs.notifyObservers(cancelGoOffline, "offline-requested", null);

      // Something aborted the quit process.
      if (cancelGoOffline.data)
        return false;
    }
    catch (ex) {
    }

    return true;
  },

  _uiElement: null,
  _updateOfflineUI: function (aOffline)
  {
    var offlineLocked = gPrefService.prefIsLocked("network.online");
    if (offlineLocked)
      this._uiElement.setAttribute("disabled", "true");

    this._uiElement.setAttribute("checked", aOffline);
  }
};

var OfflineApps = {
  /////////////////////////////////////////////////////////////////////////////
  // OfflineApps Public Methods
  init: function ()
  {
    Services.obs.addObserver(this, "offline-cache-update-completed", false);
  },

  uninit: function ()
  {
    Services.obs.removeObserver(this, "offline-cache-update-completed");
  },

  handleEvent: function(event) {
    if (event.type == "MozApplicationManifest") {
      this.offlineAppRequested(event.originalTarget.defaultView);
    }
  },

  /////////////////////////////////////////////////////////////////////////////
  // OfflineApps Implementation Methods

  // XXX: _getBrowserWindowForContentWindow and _getBrowserForContentWindow
  // were taken from browser/components/feeds/src/WebContentConverter.
  _getBrowserWindowForContentWindow: function(aContentWindow) {
    return aContentWindow.QueryInterface(Ci.nsIInterfaceRequestor)
                         .getInterface(Ci.nsIWebNavigation)
                         .QueryInterface(Ci.nsIDocShellTreeItem)
                         .rootTreeItem
                         .QueryInterface(Ci.nsIInterfaceRequestor)
                         .getInterface(Ci.nsIDOMWindow)
                         .wrappedJSObject;
  },

  _getBrowserForContentWindow: function(aBrowserWindow, aContentWindow) {
    // This depends on pseudo APIs of browser.js and tabbrowser.xml
    aContentWindow = aContentWindow.top;
    var browsers = aBrowserWindow.gBrowser.browsers;
    for (let browser of browsers) {
      if (browser.contentWindow == aContentWindow)
        return browser;
    }
    // handle other browser/iframe elements that may need popupnotifications
    let browser = aContentWindow
                          .QueryInterface(Ci.nsIInterfaceRequestor)
                          .getInterface(Ci.nsIWebNavigation)
                          .QueryInterface(Ci.nsIDocShell)
                          .chromeEventHandler;
    if (browser.getAttribute("popupnotificationanchor"))
      return browser;
    return null;
  },

  _getManifestURI: function(aWindow) {
    if (!aWindow.document.documentElement)
      return null;

    var attr = aWindow.document.documentElement.getAttribute("manifest");
    if (!attr)
      return null;

    try {
      var contentURI = makeURI(aWindow.location.href, null, null);
      return makeURI(attr, aWindow.document.characterSet, contentURI);
    } catch (e) {
      return null;
    }
  },

  // A cache update isn't tied to a specific window.  Try to find
  // the best browser in which to warn the user about space usage
  _getBrowserForCacheUpdate: function(aCacheUpdate) {
    // Prefer the current browser
    var uri = this._getManifestURI(content);
    if (uri && uri.equals(aCacheUpdate.manifestURI)) {
      return gBrowser.selectedBrowser;
    }

    var browsers = gBrowser.browsers;
    for (let browser of browsers) {
      uri = this._getManifestURI(browser.contentWindow);
      if (uri && uri.equals(aCacheUpdate.manifestURI)) {
        return browser;
      }
    }

    // is this from a non-tab browser/iframe?
    browsers = document.querySelectorAll("iframe[popupnotificationanchor] | browser[popupnotificationanchor]");
    for (let browser of browsers) {
      uri = this._getManifestURI(browser.contentWindow);
      if (uri && uri.equals(aCacheUpdate.manifestURI)) {
        return browser;
      }
    }

    return null;
  },

  _warnUsage: function(aBrowser, aURI) {
    if (!aBrowser)
      return;

    let mainAction = {
      label: gNavigatorBundle.getString("offlineApps.manageUsage"),
      accessKey: gNavigatorBundle.getString("offlineApps.manageUsageAccessKey"),
      callback: OfflineApps.manage
    };

    let warnQuota = gPrefService.getIntPref("offline-apps.quota.warn");
    let message = gNavigatorBundle.getFormattedString("offlineApps.usage",
                                                      [ aURI.host,
                                                        warnQuota / 1024 ]);

    let anchorID = "indexedDB-notification-icon";
    PopupNotifications.show(aBrowser, "offline-app-usage", message,
                            anchorID, mainAction);

    // Now that we've warned once, prevent the warning from showing up
    // again.
    Services.perms.add(aURI, "offline-app",
                       Ci.nsIOfflineCacheUpdateService.ALLOW_NO_WARN);
  },

  // XXX: duplicated in preferences/advanced.js
  _getOfflineAppUsage: function (host, groups)
  {
    var cacheService = Cc["@mozilla.org/network/application-cache-service;1"].
                       getService(Ci.nsIApplicationCacheService);
    if (!groups)
      groups = cacheService.getGroups();

    var usage = 0;
    for (let group of groups) {
      var uri = Services.io.newURI(group, null, null);
      if (uri.asciiHost == host) {
        var cache = cacheService.getActiveCache(group);
        usage += cache.usage;
      }
    }

    return usage;
  },

  _checkUsage: function(aURI) {
    // if the user has already allowed excessive usage, don't bother checking
    if (Services.perms.testExactPermission(aURI, "offline-app") !=
        Ci.nsIOfflineCacheUpdateService.ALLOW_NO_WARN) {
      var usage = this._getOfflineAppUsage(aURI.asciiHost);
      var warnQuota = gPrefService.getIntPref("offline-apps.quota.warn");
      if (usage >= warnQuota * 1024) {
        return true;
      }
    }

    return false;
  },

  offlineAppRequested: function(aContentWindow) {
    if (!gPrefService.getBoolPref("browser.offline-apps.notify")) {
      return;
    }

    let browserWindow = this._getBrowserWindowForContentWindow(aContentWindow);
    let browser = this._getBrowserForContentWindow(browserWindow,
                                                   aContentWindow);

    let currentURI = aContentWindow.document.documentURIObject;

    // don't bother showing UI if the user has already made a decision
    if (Services.perms.testExactPermission(currentURI, "offline-app") != Services.perms.UNKNOWN_ACTION)
      return;

    try {
      if (gPrefService.getBoolPref("offline-apps.allow_by_default")) {
        // all pages can use offline capabilities, no need to ask the user
        return;
      }
    } catch(e) {
      // this pref isn't set by default, ignore failures
    }

    let host = currentURI.asciiHost;
    let notificationID = "offline-app-requested-" + host;
    let notification = PopupNotifications.getNotification(notificationID, browser);

    if (notification) {
      notification.options.documents.push(aContentWindow.document);
    } else {
      let mainAction = {
        label: gNavigatorBundle.getString("offlineApps.allow"),
        accessKey: gNavigatorBundle.getString("offlineApps.allowAccessKey"),
        callback: function() {
          for (let document of notification.options.documents) {
            OfflineApps.allowSite(document);
          }
        }
      };
      let secondaryActions = [{
        label: gNavigatorBundle.getString("offlineApps.never"),
        accessKey: gNavigatorBundle.getString("offlineApps.neverAccessKey"),
        callback: function() {
          for (let document of notification.options.documents) {
            OfflineApps.disallowSite(document);
          }
        }
      }];
      let message = gNavigatorBundle.getFormattedString("offlineApps.available",
                                                        [ host ]);
      let anchorID = "indexedDB-notification-icon";
      let options= {
        documents : [ aContentWindow.document ]
      };
      notification = PopupNotifications.show(browser, notificationID, message,
                                             anchorID, mainAction,
                                             secondaryActions, options);
    }
  },

  allowSite: function(aDocument) {
    Services.perms.add(aDocument.documentURIObject, "offline-app", Services.perms.ALLOW_ACTION);

    // When a site is enabled while loading, manifest resources will
    // start fetching immediately.  This one time we need to do it
    // ourselves.
    this._startFetching(aDocument);
  },

  disallowSite: function(aDocument) {
    Services.perms.add(aDocument.documentURIObject, "offline-app", Services.perms.DENY_ACTION);
  },

  manage: function() {
    openAdvancedPreferences("networkTab");
  },

  _startFetching: function(aDocument) {
    if (!aDocument.documentElement)
      return;

    var manifest = aDocument.documentElement.getAttribute("manifest");
    if (!manifest)
      return;

    var manifestURI = makeURI(manifest, aDocument.characterSet,
                              aDocument.documentURIObject);

    var updateService = Cc["@mozilla.org/offlinecacheupdate-service;1"].
                        getService(Ci.nsIOfflineCacheUpdateService);
    updateService.scheduleUpdate(manifestURI, aDocument.documentURIObject, window);
  },

  /////////////////////////////////////////////////////////////////////////////
  // nsIObserver
  observe: function (aSubject, aTopic, aState)
  {
    if (aTopic == "offline-cache-update-completed") {
      var cacheUpdate = aSubject.QueryInterface(Ci.nsIOfflineCacheUpdate);

      var uri = cacheUpdate.manifestURI;
      if (OfflineApps._checkUsage(uri)) {
        var browser = this._getBrowserForCacheUpdate(cacheUpdate);
        if (browser) {
          OfflineApps._warnUsage(browser, cacheUpdate.manifestURI);
        }
      }
    }
  }
};

var IndexedDBPromptHelper = {
  _permissionsPrompt: "indexedDB-permissions-prompt",
  _permissionsResponse: "indexedDB-permissions-response",

  _quotaPrompt: "indexedDB-quota-prompt",
  _quotaResponse: "indexedDB-quota-response",
  _quotaCancel: "indexedDB-quota-cancel",

  _notificationIcon: "indexedDB-notification-icon",

  init:
  function IndexedDBPromptHelper_init() {
    Services.obs.addObserver(this, this._permissionsPrompt, false);
    Services.obs.addObserver(this, this._quotaPrompt, false);
    Services.obs.addObserver(this, this._quotaCancel, false);
  },

  uninit:
  function IndexedDBPromptHelper_uninit() {
    Services.obs.removeObserver(this, this._permissionsPrompt);
    Services.obs.removeObserver(this, this._quotaPrompt);
    Services.obs.removeObserver(this, this._quotaCancel);
  },

  observe:
  function IndexedDBPromptHelper_observe(subject, topic, data) {
    if (topic != this._permissionsPrompt &&
        topic != this._quotaPrompt &&
        topic != this._quotaCancel) {
      throw new Error("Unexpected topic!");
    }

    var requestor = subject.QueryInterface(Ci.nsIInterfaceRequestor);

    var contentWindow = requestor.getInterface(Ci.nsIDOMWindow);
    var contentDocument = contentWindow.document;
    var browserWindow =
      OfflineApps._getBrowserWindowForContentWindow(contentWindow);

    if (browserWindow != window) {
      // Must belong to some other window.
      return;
    }

    var browser =
      OfflineApps._getBrowserForContentWindow(browserWindow, contentWindow);

    var host = contentDocument.documentURIObject.asciiHost;

    var message;
    var responseTopic;
    if (topic == this._permissionsPrompt) {
      message = gNavigatorBundle.getFormattedString("offlineApps.available",
                                                    [ host ]);
      responseTopic = this._permissionsResponse;
    }
    else if (topic == this._quotaPrompt) {
      message = gNavigatorBundle.getFormattedString("indexedDB.usage",
                                                    [ host, data ]);
      responseTopic = this._quotaResponse;
    }
    else if (topic == this._quotaCancel) {
      responseTopic = this._quotaResponse;
    }

    const hiddenTimeoutDuration = 30000; // 30 seconds
    const firstTimeoutDuration = 300000; // 5 minutes

    var timeoutId;

    var observer = requestor.getInterface(Ci.nsIObserver);

    var mainAction = {
      label: gNavigatorBundle.getString("offlineApps.allow"),
      accessKey: gNavigatorBundle.getString("offlineApps.allowAccessKey"),
      callback: function() {
        clearTimeout(timeoutId);
        observer.observe(null, responseTopic,
                         Ci.nsIPermissionManager.ALLOW_ACTION);
      }
    };

    var secondaryActions = [
      {
        label: gNavigatorBundle.getString("offlineApps.never"),
        accessKey: gNavigatorBundle.getString("offlineApps.neverAccessKey"),
        callback: function() {
          clearTimeout(timeoutId);
          observer.observe(null, responseTopic,
                           Ci.nsIPermissionManager.DENY_ACTION);
        }
      }
    ];

    // This will be set to the result of PopupNotifications.show() below, or to
    // the result of PopupNotifications.getNotification() if this is a
    // quotaCancel notification.
    var notification;

    function timeoutNotification() {
      // Remove the notification.
      if (notification) {
        notification.remove();
      }

      // Clear all of our timeout stuff. We may be called directly, not just
      // when the timeout actually elapses.
      clearTimeout(timeoutId);

      // And tell the page that the popup timed out.
      observer.observe(null, responseTopic,
                       Ci.nsIPermissionManager.UNKNOWN_ACTION);
    }

    var options = {
      eventCallback: function(state) {
        // Don't do anything if the timeout has not been set yet.
        if (!timeoutId) {
          return;
        }

        // If the popup is being dismissed start the short timeout.
        if (state == "dismissed") {
          clearTimeout(timeoutId);
          timeoutId = setTimeout(timeoutNotification, hiddenTimeoutDuration);
          return;
        }

        // If the popup is being re-shown then clear the timeout allowing
        // unlimited waiting.
        if (state == "shown") {
          clearTimeout(timeoutId);
        }
      }
    };

    if (topic == this._quotaCancel) {
      notification = PopupNotifications.getNotification(this._quotaPrompt,
                                                        browser);
      timeoutNotification();
      return;
    }

    notification = PopupNotifications.show(browser, topic, message,
                                           this._notificationIcon, mainAction,
                                           secondaryActions, options);

    // Set the timeoutId after the popup has been created, and use the long
    // timeout value. If the user doesn't notice the popup after this amount of
    // time then it is most likely not visible and we want to alert the page.
    timeoutId = setTimeout(timeoutNotification, firstTimeoutDuration);
  }
};

function WindowIsClosing()
{
  if (TabView.isVisible()) {
    TabView.hide();
    return false;
  }

  if (!closeWindow(false, warnAboutClosingWindow))
    return false;

  // Bug 967873 - Proxy nsDocumentViewer::PermitUnload to the child process
  if (gMultiProcessBrowser)
    return true;

  for (let browser of gBrowser.browsers) {
    let ds = browser.docShell;
    if (ds.contentViewer && !ds.contentViewer.permitUnload())
      return false;
  }

  return true;
}

/**
 * Checks if this is the last full *browser* window around. If it is, this will
 * be communicated like quitting. Otherwise, we warn about closing multiple tabs.
 * @returns true if closing can proceed, false if it got cancelled.
 */
function warnAboutClosingWindow() {
  // Popups aren't considered full browser windows; we also ignore private windows.
  let isPBWindow = PrivateBrowsingUtils.isWindowPrivate(window) &&
        !PrivateBrowsingUtils.permanentPrivateBrowsing;
  if (!isPBWindow && !toolbar.visible)
    return gBrowser.warnAboutClosingTabs(gBrowser.closingTabsEnum.ALL);

  // Figure out if there's at least one other browser window around.
  let e = Services.wm.getEnumerator("navigator:browser");
  let otherPBWindowExists = false;
  let nonPopupPresent = false;
  while (e.hasMoreElements()) {
    let win = e.getNext();
    if (!win.closed && win != window) {
      if (isPBWindow && PrivateBrowsingUtils.isWindowPrivate(win))
        otherPBWindowExists = true;
      if (win.toolbar.visible)
        nonPopupPresent = true;
      // If the current window is not in private browsing mode we don't need to 
      // look for other pb windows, we can leave the loop when finding the 
      // first non-popup window. If however the current window is in private 
      // browsing mode then we need at least one other pb and one non-popup 
      // window to break out early.
      if ((!isPBWindow || otherPBWindowExists) && nonPopupPresent)
        break;
    }
  }

  if (isPBWindow && !otherPBWindowExists) {
    let exitingCanceled = Cc["@mozilla.org/supports-PRBool;1"].
                          createInstance(Ci.nsISupportsPRBool);
    exitingCanceled.data = false;
    Services.obs.notifyObservers(exitingCanceled,
                                 "last-pb-context-exiting",
                                 null);
    if (exitingCanceled.data)
      return false;
  }

  if (nonPopupPresent) {
    return isPBWindow || gBrowser.warnAboutClosingTabs(gBrowser.closingTabsEnum.ALL);
  }

  let os = Services.obs;

  let closingCanceled = Cc["@mozilla.org/supports-PRBool;1"].
                        createInstance(Ci.nsISupportsPRBool);
  os.notifyObservers(closingCanceled,
                     "browser-lastwindow-close-requested", null);
  if (closingCanceled.data)
    return false;

  os.notifyObservers(null, "browser-lastwindow-close-granted", null);

#ifdef XP_MACOSX
  // OS X doesn't quit the application when the last window is closed, but keeps
  // the session alive. Hence don't prompt users to save tabs, but warn about
  // closing multiple tabs.
  return isPBWindow || gBrowser.warnAboutClosingTabs(gBrowser.closingTabsEnum.ALL);
#else
  return true;
#endif
}

var MailIntegration = {
  sendLinkForWindow: function (aWindow) {
    this.sendMessage(aWindow.location.href,
                     aWindow.document.title);
  },

  sendMessage: function (aBody, aSubject) {
    // generate a mailto url based on the url and the url's title
    var mailtoUrl = "mailto:";
    if (aBody) {
      mailtoUrl += "?body=" + encodeURIComponent(aBody);
      mailtoUrl += "&subject=" + encodeURIComponent(aSubject);
    }

    var uri = makeURI(mailtoUrl);

    // now pass this uri to the operating system
    this._launchExternalUrl(uri);
  },

  // a generic method which can be used to pass arbitrary urls to the operating
  // system.
  // aURL --> a nsIURI which represents the url to launch
  _launchExternalUrl: function (aURL) {
    var extProtocolSvc =
       Cc["@mozilla.org/uriloader/external-protocol-service;1"]
         .getService(Ci.nsIExternalProtocolService);
    if (extProtocolSvc)
      extProtocolSvc.loadUrl(aURL);
  }
};

function BrowserOpenAddonsMgr(aView) {
  if (aView) {
    let emWindow;
    let browserWindow;

    var receivePong = function receivePong(aSubject, aTopic, aData) {
      let browserWin = aSubject.QueryInterface(Ci.nsIInterfaceRequestor)
                               .getInterface(Ci.nsIWebNavigation)
                               .QueryInterface(Ci.nsIDocShellTreeItem)
                               .rootTreeItem
                               .QueryInterface(Ci.nsIInterfaceRequestor)
                               .getInterface(Ci.nsIDOMWindow);
      if (!emWindow || browserWin == window /* favor the current window */) {
        emWindow = aSubject;
        browserWindow = browserWin;
      }
    }
    Services.obs.addObserver(receivePong, "EM-pong", false);
    Services.obs.notifyObservers(null, "EM-ping", "");
    Services.obs.removeObserver(receivePong, "EM-pong");

    if (emWindow) {
      emWindow.loadView(aView);
      browserWindow.gBrowser.selectedTab =
        browserWindow.gBrowser._getTabForContentWindow(emWindow);
      emWindow.focus();
      return;
    }
  }

  var newLoad = !switchToTabHavingURI("about:addons", true);

  if (aView) {
    // This must be a new load, else the ping/pong would have
    // found the window above.
    Services.obs.addObserver(function observer(aSubject, aTopic, aData) {
      Services.obs.removeObserver(observer, aTopic);
      aSubject.loadView(aView);
    }, "EM-loaded", false);
  }
}

function GetSearchFieldBookmarkData(node) {
  var charset = node.ownerDocument.characterSet;

  var formBaseURI = makeURI(node.form.baseURI,
                            charset);

  var formURI = makeURI(node.form.getAttribute("action"),
                        charset,
                        formBaseURI);

  var spec = formURI.spec;

  var isURLEncoded =
               (node.form.method.toUpperCase() == "POST"
                && (node.form.enctype == "application/x-www-form-urlencoded" ||
                    node.form.enctype == ""));

  var title = gNavigatorBundle.getFormattedString("addKeywordTitleAutoFill",
                                                  [node.ownerDocument.title]);
  var description = PlacesUIUtils.getDescriptionFromDocument(node.ownerDocument);

  var formData = [];

  function escapeNameValuePair(aName, aValue, aIsFormUrlEncoded) {
    if (aIsFormUrlEncoded)
      return escape(aName + "=" + aValue);
    else
      return escape(aName) + "=" + escape(aValue);
  }

  for (let el of node.form.elements) {
    if (!el.type) // happens with fieldsets
      continue;

    if (el == node) {
      formData.push((isURLEncoded) ? escapeNameValuePair(el.name, "%s", true) :
                                     // Don't escape "%s", just append
                                     escapeNameValuePair(el.name, "", false) + "%s");
      continue;
    }

    let type = el.type.toLowerCase();

    if (((el instanceof HTMLInputElement && el.mozIsTextField(true)) ||
        type == "hidden" || type == "textarea") ||
        ((type == "checkbox" || type == "radio") && el.checked)) {
      formData.push(escapeNameValuePair(el.name, el.value, isURLEncoded));
    } else if (el instanceof HTMLSelectElement && el.selectedIndex >= 0) {
      for (var j=0; j < el.options.length; j++) {
        if (el.options[j].selected)
          formData.push(escapeNameValuePair(el.name, el.options[j].value,
                                            isURLEncoded));
      }
    }
  }

  var postData;

  if (isURLEncoded)
    postData = formData.join("&");
  else
    spec += "?" + formData.join("&");

  return {
    spec: spec,
    title: title,
    description: description,
    postData: postData,
    charSet: charset
  };
}


function AddKeywordForSearchField() {
  let bookmarkData = GetSearchFieldBookmarkData(gContextMenu.target);

  PlacesUIUtils.showBookmarkDialog({ action: "add"
                                   , type: "bookmark"
                                   , uri: makeURI(bookmarkData.spec)
                                   , title: bookmarkData.title
                                   , description: bookmarkData.description
                                   , keyword: ""
                                   , postData: bookmarkData.postData
                                   , charSet: bookmarkData.charset
                                   , hiddenRows: [ "location"
                                                 , "description"
                                                 , "tags"
                                                 , "loadInSidebar" ]
                                   }, window);
}

function SwitchDocumentDirection(aWindow) {
  // document.dir can also be "auto", in which case it won't change
  if (aWindow.document.dir == "ltr" || aWindow.document.dir == "") {
    aWindow.document.dir = "rtl";
  } else if (aWindow.document.dir == "rtl") {
    aWindow.document.dir = "ltr";
  }
  for (var run = 0; run < aWindow.frames.length; run++)
    SwitchDocumentDirection(aWindow.frames[run]);
}

function convertFromUnicode(charset, str)
{
  try {
    var unicodeConverter = Components
       .classes["@mozilla.org/intl/scriptableunicodeconverter"]
       .createInstance(Components.interfaces.nsIScriptableUnicodeConverter);
    unicodeConverter.charset = charset;
    str = unicodeConverter.ConvertFromUnicode(str);
    return str + unicodeConverter.Finish();
  } catch(ex) {
    return null;
  }
}

/**
 * Re-open a closed tab.
 * @param aIndex
 *        The index of the tab (via SessionStore.getClosedTabData)
 * @returns a reference to the reopened tab.
 */
function undoCloseTab(aIndex) {
  // wallpaper patch to prevent an unnecessary blank tab (bug 343895)
  var blankTabToRemove = null;
  if (gBrowser.tabs.length == 1 && isTabEmpty(gBrowser.selectedTab))
    blankTabToRemove = gBrowser.selectedTab;

  var tab = null;
  if (SessionStore.getClosedTabCount(window) > (aIndex || 0)) {
    TabView.prepareUndoCloseTab(blankTabToRemove);
    tab = SessionStore.undoCloseTab(window, aIndex || 0);
    TabView.afterUndoCloseTab();

    if (blankTabToRemove)
      gBrowser.removeTab(blankTabToRemove);
  }

  return tab;
}

/**
 * Re-open a closed window.
 * @param aIndex
 *        The index of the window (via SessionStore.getClosedWindowData)
 * @returns a reference to the reopened window.
 */
function undoCloseWindow(aIndex) {
  let window = null;
  if (SessionStore.getClosedWindowCount() > (aIndex || 0))
    window = SessionStore.undoCloseWindow(aIndex || 0);

  return window;
}

/*
 * Determines if a tab is "empty", usually used in the context of determining
 * if it's ok to close the tab.
 */
function isTabEmpty(aTab) {
  if (aTab.hasAttribute("busy"))
    return false;

  let browser = aTab.linkedBrowser;
  if (!isBlankPageURL(browser.currentURI.spec))
    return false;

  // Bug 863515 - Make content.opener checks work in electrolysis.
  if (!gMultiProcessBrowser && browser.contentWindow.opener)
    return false;

  if (browser.sessionHistory && browser.sessionHistory.count >= 2)
    return false;

  return true;
}

#ifdef MOZ_SERVICES_SYNC
function BrowserOpenSyncTabs() {
  switchToTabHavingURI("about:sync-tabs", true);
}
#endif

/**
 * Format a URL
 * eg:
 * echo formatURL("https://addons.mozilla.org/%LOCALE%/%APP%/%VERSION%/");
 * > https://addons.mozilla.org/en-US/firefox/3.0a1/
 *
 * Currently supported built-ins are LOCALE, APP, and any value from nsIXULAppInfo, uppercased.
 */
function formatURL(aFormat, aIsPref) {
  var formatter = Cc["@mozilla.org/toolkit/URLFormatterService;1"].getService(Ci.nsIURLFormatter);
  return aIsPref ? formatter.formatURLPref(aFormat) : formatter.formatURL(aFormat);
}

/**
 * Utility object to handle manipulations of the identity indicators in the UI
 */
var gIdentityHandler = {
  // Mode strings used to control CSS display
  IDENTITY_MODE_IDENTIFIED                             : "verifiedIdentity", // High-quality identity information
  IDENTITY_MODE_DOMAIN_VERIFIED                        : "verifiedDomain",   // Minimal SSL CA-signed domain verification
  IDENTITY_MODE_UNKNOWN                                : "unknownIdentity",  // No trusted identity information
  IDENTITY_MODE_MIXED_DISPLAY_LOADED                   : "unknownIdentity mixedContent mixedDisplayContent",  // SSL with unauthenticated display content
  IDENTITY_MODE_MIXED_ACTIVE_LOADED                    : "unknownIdentity mixedContent mixedActiveContent",  // SSL with unauthenticated active (and perhaps also display) content
  IDENTITY_MODE_MIXED_DISPLAY_LOADED_ACTIVE_BLOCKED    : "unknownIdentity mixedContent mixedDisplayContentLoadedActiveBlocked",  // SSL with unauthenticated display content; unauthenticated active content is blocked.
  IDENTITY_MODE_CHROMEUI                               : "chromeUI",         // Part of the product's UI

  // Cache the most recent SSLStatus and Location seen in checkIdentity
  _lastStatus : null,
  _lastUri : null,
  _mode : "unknownIdentity",

  // smart getters
  get _encryptionLabel () {
    delete this._encryptionLabel;
    this._encryptionLabel = {};
    this._encryptionLabel[this.IDENTITY_MODE_DOMAIN_VERIFIED] =
      gNavigatorBundle.getString("identity.encrypted2");
    this._encryptionLabel[this.IDENTITY_MODE_IDENTIFIED] =
      gNavigatorBundle.getString("identity.encrypted2");
    this._encryptionLabel[this.IDENTITY_MODE_UNKNOWN] =
      gNavigatorBundle.getString("identity.unencrypted");
    this._encryptionLabel[this.IDENTITY_MODE_MIXED_DISPLAY_LOADED] =
      gNavigatorBundle.getString("identity.mixed_display_loaded");
    this._encryptionLabel[this.IDENTITY_MODE_MIXED_ACTIVE_LOADED] =
      gNavigatorBundle.getString("identity.mixed_active_loaded2");
    this._encryptionLabel[this.IDENTITY_MODE_MIXED_DISPLAY_LOADED_ACTIVE_BLOCKED] =
      gNavigatorBundle.getString("identity.mixed_display_loaded");
    return this._encryptionLabel;
  },
  get _identityPopup () {
    delete this._identityPopup;
    return this._identityPopup = document.getElementById("identity-popup");
  },
  get _identityBox () {
    delete this._identityBox;
    return this._identityBox = document.getElementById("identity-box");
  },
  get _identityPopupContentBox () {
    delete this._identityPopupContentBox;
    return this._identityPopupContentBox =
      document.getElementById("identity-popup-content-box");
  },
  get _identityPopupChromeLabel () {
    delete this._identityPopupChromeLabel;
    return this._identityPopupChromeLabel =
      document.getElementById("identity-popup-chromeLabel");
  },
  get _identityPopupContentHost () {
    delete this._identityPopupContentHost;
    return this._identityPopupContentHost =
      document.getElementById("identity-popup-content-host");
  },
  get _identityPopupContentOwner () {
    delete this._identityPopupContentOwner;
    return this._identityPopupContentOwner =
      document.getElementById("identity-popup-content-owner");
  },
  get _identityPopupContentSupp () {
    delete this._identityPopupContentSupp;
    return this._identityPopupContentSupp =
      document.getElementById("identity-popup-content-supplemental");
  },
  get _identityPopupContentVerif () {
    delete this._identityPopupContentVerif;
    return this._identityPopupContentVerif =
      document.getElementById("identity-popup-content-verifier");
  },
  get _identityPopupEncLabel () {
    delete this._identityPopupEncLabel;
    return this._identityPopupEncLabel =
      document.getElementById("identity-popup-encryption-label");
  },
  get _identityIconLabel () {
    delete this._identityIconLabel;
    return this._identityIconLabel = document.getElementById("identity-icon-label");
  },
  get _overrideService () {
    delete this._overrideService;
    return this._overrideService = Cc["@mozilla.org/security/certoverride;1"]
                                     .getService(Ci.nsICertOverrideService);
  },
  get _identityIconCountryLabel () {
    delete this._identityIconCountryLabel;
    return this._identityIconCountryLabel = document.getElementById("identity-icon-country-label");
  },
  get _identityIcon () {
    delete this._identityIcon;
    return this._identityIcon = document.getElementById("page-proxy-favicon");
  },
  get _permissionsContainer () {
    delete this._permissionsContainer;
    return this._permissionsContainer = document.getElementById("identity-popup-permissions");
  },
  get _permissionList () {
    delete this._permissionList;
    return this._permissionList = document.getElementById("identity-popup-permission-list");
  },

  /**
   * Rebuild cache of the elements that may or may not exist depending
   * on whether there's a location bar.
   */
  _cacheElements : function() {
    delete this._identityBox;
    delete this._identityIconLabel;
    delete this._identityIconCountryLabel;
    delete this._identityIcon;
    delete this._permissionsContainer;
    delete this._permissionList;
    this._identityBox = document.getElementById("identity-box");
    this._identityIconLabel = document.getElementById("identity-icon-label");
    this._identityIconCountryLabel = document.getElementById("identity-icon-country-label");
    this._identityIcon = document.getElementById("page-proxy-favicon");
    this._permissionsContainer = document.getElementById("identity-popup-permissions");
    this._permissionList = document.getElementById("identity-popup-permission-list");
  },

  /**
   * Handler for commands on the help button in the "identity-popup" panel.
   */
  handleHelpCommand : function(event) {
    openHelpLink("secure-connection");
    this._identityPopup.hidePopup();
  },

  /**
   * Handler for mouseclicks on the "More Information" button in the
   * "identity-popup" panel.
   */
  handleMoreInfoClick : function(event) {
    displaySecurityInfo();
    event.stopPropagation();
    this._identityPopup.hidePopup();
  },

  /**
   * Helper to parse out the important parts of _lastStatus (of the SSL cert in
   * particular) for use in constructing identity UI strings
  */
  getIdentityData : function() {
    var result = {};
    var status = this._lastStatus.QueryInterface(Components.interfaces.nsISSLStatus);
    var cert = status.serverCert;

    // Human readable name of Subject
    result.subjectOrg = cert.organization;

    // SubjectName fields, broken up for individual access
    if (cert.subjectName) {
      result.subjectNameFields = {};
      cert.subjectName.split(",").forEach(function(v) {
        var field = v.split("=");
        this[field[0]] = field[1];
      }, result.subjectNameFields);

      // Call out city, state, and country specifically
      result.city = result.subjectNameFields.L;
      result.state = result.subjectNameFields.ST;
      result.country = result.subjectNameFields.C;
    }

    // Human readable name of Certificate Authority
    result.caOrg =  cert.issuerOrganization || cert.issuerCommonName;
    result.cert = cert;

    return result;
  },

  /**
   * Determine the identity of the page being displayed by examining its SSL cert
   * (if available) and, if necessary, update the UI to reflect this.  Intended to
   * be called by onSecurityChange
   *
   * @param PRUint32 state
   * @param nsIURI uri The address for which the UI should be updated.
   */
  checkIdentity : function(state, uri) {
    var currentStatus = gBrowser.securityUI
                                .QueryInterface(Components.interfaces.nsISSLStatusProvider)
                                .SSLStatus;
    this._lastStatus = currentStatus;
    this._lastUri = uri;

    let nsIWebProgressListener = Ci.nsIWebProgressListener;

    // For some URIs like data: we can't get a host and so can't do
    // anything useful here.
    let unknown = false;
    try {
      uri.host;
    } catch (e) { unknown = true; }

    // Chrome URIs however get special treatment. Some chrome URIs are
    // whitelisted to provide a positive security signal to the user.
    let whitelist = /^about:(accounts|addons|app-manager|config|crashes|customizing|healthreport|home|newaddon|permissions|preferences|privatebrowsing|sessionrestore|support|welcomeback)/i;
    let isChromeUI = uri.schemeIs("about") && whitelist.test(uri.spec);
    if (isChromeUI) {
      this.setMode(this.IDENTITY_MODE_CHROMEUI);
    } else if (unknown) {
      this.setMode(this.IDENTITY_MODE_UNKNOWN);
    } else if (state & nsIWebProgressListener.STATE_IDENTITY_EV_TOPLEVEL) {
      this.setMode(this.IDENTITY_MODE_IDENTIFIED);
    } else if (state & nsIWebProgressListener.STATE_IS_SECURE) {
      this.setMode(this.IDENTITY_MODE_DOMAIN_VERIFIED);
    } else if (state & nsIWebProgressListener.STATE_IS_BROKEN) {
      if ((state & nsIWebProgressListener.STATE_LOADED_MIXED_ACTIVE_CONTENT) &&
          gPrefService.getBoolPref("security.mixed_content.block_active_content")) {
        this.setMode(this.IDENTITY_MODE_MIXED_ACTIVE_LOADED);
      } else if ((state & nsIWebProgressListener.STATE_BLOCKED_MIXED_ACTIVE_CONTENT) &&
                gPrefService.getBoolPref("security.mixed_content.block_active_content")) {
        this.setMode(this.IDENTITY_MODE_MIXED_DISPLAY_LOADED_ACTIVE_BLOCKED);
      } else {
        this.setMode(this.IDENTITY_MODE_MIXED_DISPLAY_LOADED);
      }
    } else {
      this.setMode(this.IDENTITY_MODE_UNKNOWN);
    }

    // Ensure the doorhanger is shown when mixed active content is blocked.
    if (state & nsIWebProgressListener.STATE_BLOCKED_MIXED_ACTIVE_CONTENT)
      this.showMixedContentDoorhanger();
  },

  /**
   * Display the Mixed Content Blocker doohanger, providing an option
   * to the user to override mixed content blocking
   */
  showMixedContentDoorhanger : function() {
    // If we've already got an active notification, bail out to avoid showing it repeatedly.
    if (PopupNotifications.getNotification("mixed-content-blocked", gBrowser.selectedBrowser))
      return;

    let brandBundle = document.getElementById("bundle_brand");
    let brandShortName = brandBundle.getString("brandShortName");
    let messageString = gNavigatorBundle.getFormattedString("mixedContentBlocked.message", [brandShortName]);
    let action = {
      label: gNavigatorBundle.getString("mixedContentBlocked.keepBlockingButton.label"),
      accessKey: gNavigatorBundle.getString("mixedContentBlocked.keepBlockingButton.accesskey"),
      callback: function() { /* NOP */ }
    };
    let secondaryActions = [
      {
        label: gNavigatorBundle.getString("mixedContentBlocked.unblock.label"),
        accessKey: gNavigatorBundle.getString("mixedContentBlocked.unblock.accesskey"),
        callback: function() {
          // Use telemetry to measure how often unblocking happens
          const kMIXED_CONTENT_UNBLOCK_EVENT = 2;
          let histogram =
            Services.telemetry.getHistogramById("MIXED_CONTENT_UNBLOCK_COUNTER");
          histogram.add(kMIXED_CONTENT_UNBLOCK_EVENT);
          // Reload the page with the content unblocked
          BrowserReloadWithFlags(nsIWebNavigation.LOAD_FLAGS_ALLOW_MIXED_CONTENT);
        }
      }
    ];
    let options = {
      dismissed: true,
      learnMoreURL: Services.urlFormatter.formatURLPref("app.support.baseURL") + "mixed-content",
    };
    PopupNotifications.show(gBrowser.selectedBrowser, "mixed-content-blocked",
                            messageString, "mixed-content-blocked-notification-icon",
                            action, secondaryActions, options);
  },

  /**
   * Return the eTLD+1 version of the current hostname
   */
  getEffectiveHost : function() {
    if (!this._IDNService)
      this._IDNService = Cc["@mozilla.org/network/idn-service;1"]
                         .getService(Ci.nsIIDNService);
    try {
      let baseDomain =
        Services.eTLD.getBaseDomainFromHost(this._lastUri.host);
      return this._IDNService.convertToDisplayIDN(baseDomain, {});
    } catch (e) {
      // If something goes wrong (e.g. host is an IP address) just fail back
      // to the full domain.
      return this._lastUri.host;
    }
  },

  /**
   * Update the UI to reflect the specified mode, which should be one of the
   * IDENTITY_MODE_* constants.
   */
  setMode : function(newMode) {
    if (!this._identityBox) {
      // No identity box means the identity box is not visible, in which
      // case there's nothing to do.
      return;
    }

    this._identityPopup.className = newMode;
    this._identityBox.className = newMode;
    this.setIdentityMessages(newMode);

    // Update the popup too, if it's open
    if (this._identityPopup.state == "open")
      this.setPopupMessages(newMode);

    this._mode = newMode;
  },

  /**
   * Set up the messages for the primary identity UI based on the specified mode,
   * and the details of the SSL cert, where applicable
   *
   * @param newMode The newly set identity mode.  Should be one of the IDENTITY_MODE_* constants.
   */
  setIdentityMessages : function(newMode) {
    let icon_label = "";
    let tooltip = "";
    let icon_country_label = "";
    let icon_labels_dir = "ltr";

    switch (newMode) {
    case this.IDENTITY_MODE_DOMAIN_VERIFIED: {
      let iData = this.getIdentityData();

      // Verifier is either the CA Org, for a normal cert, or a special string
      // for certs that are trusted because of a security exception.
      tooltip = gNavigatorBundle.getFormattedString("identity.identified.verifier",
                                                    [iData.caOrg]);

      // This can't throw, because URI's with a host that throw don't end up in this case.
      let host = this._lastUri.host;
      let port = 443;
      try {
        if (this._lastUri.port > 0)
          port = this._lastUri.port;
      } catch (e) {}

      if (this._overrideService.hasMatchingOverride(host, port, iData.cert, {}, {}))
        tooltip = gNavigatorBundle.getString("identity.identified.verified_by_you");

      break; }
    case this.IDENTITY_MODE_IDENTIFIED: {
      // If it's identified, then we can populate the dialog with credentials
      let iData = this.getIdentityData();
      tooltip = gNavigatorBundle.getFormattedString("identity.identified.verifier",
                                                    [iData.caOrg]);
      icon_label = iData.subjectOrg;
      if (iData.country)
        icon_country_label = "(" + iData.country + ")";

      // If the organization name starts with an RTL character, then
      // swap the positions of the organization and country code labels.
      // The Unicode ranges reflect the definition of the UCS2_CHAR_IS_BIDI
      // macro in intl/unicharutil/util/nsBidiUtils.h. When bug 218823 gets
      // fixed, this test should be replaced by one adhering to the
      // Unicode Bidirectional Algorithm proper (at the paragraph level).
      icon_labels_dir = /^[\u0590-\u08ff\ufb1d-\ufdff\ufe70-\ufefc]/.test(icon_label) ?
                        "rtl" : "ltr";
      break; }
    case this.IDENTITY_MODE_CHROMEUI:
      let brandBundle = document.getElementById("bundle_brand");
      icon_label = brandBundle.getString("brandShortName");
      break;
    default:
      tooltip = gNavigatorBundle.getString("identity.unknown.tooltip");
    }

    // Push the appropriate strings out to the UI
    this._identityBox.tooltipText = tooltip;
    this._identityIconLabel.value = icon_label;
    this._identityIconCountryLabel.value = icon_country_label;
    // Set cropping and direction
    this._identityIconLabel.crop = icon_country_label ? "end" : "center";
    this._identityIconLabel.parentNode.style.direction = icon_labels_dir;
    // Hide completely if the organization label is empty
    this._identityIconLabel.parentNode.collapsed = icon_label ? false : true;
  },

  /**
   * Set up the title and content messages for the identity message popup,
   * based on the specified mode, and the details of the SSL cert, where
   * applicable
   *
   * @param newMode The newly set identity mode.  Should be one of the IDENTITY_MODE_* constants.
   */
  setPopupMessages : function(newMode) {

    this._identityPopup.className = newMode;
    this._identityPopupContentBox.className = newMode;

    // Set the static strings up front
    this._identityPopupEncLabel.textContent = this._encryptionLabel[newMode];

    // Initialize the optional strings to empty values
    let supplemental = "";
    let verifier = "";
    let host = "";
    let owner = "";

    switch (newMode) {
    case this.IDENTITY_MODE_DOMAIN_VERIFIED:
      host = this.getEffectiveHost();
      verifier = this._identityBox.tooltipText;
      break;
    case this.IDENTITY_MODE_IDENTIFIED: {
      // If it's identified, then we can populate the dialog with credentials
      let iData = this.getIdentityData();
      host = this.getEffectiveHost();
      owner = iData.subjectOrg;
      verifier = this._identityBox.tooltipText;

      // Build an appropriate supplemental block out of whatever location data we have
      if (iData.city)
        supplemental += iData.city + "\n";
      if (iData.state && iData.country)
        supplemental += gNavigatorBundle.getFormattedString("identity.identified.state_and_country",
                                                            [iData.state, iData.country]);
      else if (iData.state) // State only
        supplemental += iData.state;
      else if (iData.country) // Country only
        supplemental += iData.country;
      break; }
    case this.IDENTITY_MODE_CHROMEUI: {
      let brandBundle = document.getElementById("bundle_brand");
      let brandShortName = brandBundle.getString("brandShortName");
      this._identityPopupChromeLabel.textContent = gNavigatorBundle.getFormattedString("identity.chrome",
                                                                                       [brandShortName]);
      break; }
    }

    // Push the appropriate strings out to the UI
    this._identityPopupContentHost.textContent = host;
    this._identityPopupContentOwner.textContent = owner;
    this._identityPopupContentSupp.textContent = supplemental;
    this._identityPopupContentVerif.textContent = verifier;
  },

  /**
   * Click handler for the identity-box element in primary chrome.
   */
  handleIdentityButtonEvent : function(event) {
    event.stopPropagation();

    if ((event.type == "click" && event.button != 0) ||
        (event.type == "keypress" && event.charCode != KeyEvent.DOM_VK_SPACE &&
         event.keyCode != KeyEvent.DOM_VK_RETURN)) {
      return; // Left click, space or enter only
    }

    // Don't allow left click, space or enter if the location has been modified.
    if (gURLBar.getAttribute("pageproxystate") != "valid") {
      return;
    }

    // Make sure that the display:none style we set in xul is removed now that
    // the popup is actually needed
    this._identityPopup.hidden = false;

    // Update the popup strings
    this.setPopupMessages(this._identityBox.className);

    this.updateSitePermissions();

    // Add the "open" attribute to the identity box for styling
    this._identityBox.setAttribute("open", "true");
    var self = this;
    this._identityPopup.addEventListener("popuphidden", function onPopupHidden(e) {
      e.currentTarget.removeEventListener("popuphidden", onPopupHidden, false);
      self._identityBox.removeAttribute("open");
    }, false);

    // Now open the popup, anchored off the primary chrome element
    this._identityPopup.openPopup(this._identityIcon, "bottomcenter topleft");
  },

  onPopupShown : function(event) {
    document.getElementById('identity-popup-more-info-button').focus();

    this._identityPopup.addEventListener("blur", this, true);
    this._identityPopup.addEventListener("popuphidden", this);
  },

  onDragStart: function (event) {
    if (gURLBar.getAttribute("pageproxystate") != "valid")
      return;

    var value = content.location.href;
    var urlString = value + "\n" + content.document.title;
    var htmlString = "<a href=\"" + value + "\">" + value + "</a>";

    var dt = event.dataTransfer;
    dt.setData("text/x-moz-url", urlString);
    dt.setData("text/uri-list", value);
    dt.setData("text/plain", value);
    dt.setData("text/html", htmlString);
    dt.setDragImage(gProxyFavIcon, 16, 16);
  },
 
  handleEvent: function (event) {
    switch (event.type) {
      case "blur":
        // Focus hasn't moved yet, need to wait until after the blur event.
        setTimeout(() => {
          if (document.activeElement &&
              document.activeElement.compareDocumentPosition(this._identityPopup) &
                Node.DOCUMENT_POSITION_CONTAINS)
            return;

          this._identityPopup.hidePopup();
        }, 0);
        break;
      case "popuphidden":
        this._identityPopup.removeEventListener("blur", this, true);
        this._identityPopup.removeEventListener("popuphidden", this);
        break;
    }
  },

  updateSitePermissions: function () {
    while (this._permissionList.hasChildNodes())
      this._permissionList.removeChild(this._permissionList.lastChild);

    let uri = gBrowser.currentURI;

    for (let permission of SitePermissions.listPermissions()) {
      let state = SitePermissions.get(uri, permission);

      if (state == SitePermissions.UNKNOWN)
        continue;

      let item = this._createPermissionItem(permission, state);
      this._permissionList.appendChild(item);
    }

    this._permissionsContainer.hidden = !this._permissionList.hasChildNodes();
  },

  setPermission: function (aPermission, aState) {
    if (aState == SitePermissions.getDefault(aPermission))
      SitePermissions.remove(gBrowser.currentURI, aPermission);
    else
      SitePermissions.set(gBrowser.currentURI, aPermission, aState);
  },

  _createPermissionItem: function (aPermission, aState) {
    let menulist = document.createElement("menulist");
    let menupopup = document.createElement("menupopup");
    for (let state of SitePermissions.getAvailableStates(aPermission)) {
      let menuitem = document.createElement("menuitem");
      menuitem.setAttribute("value", state);
      menuitem.setAttribute("label", SitePermissions.getStateLabel(aPermission, state));
      menupopup.appendChild(menuitem);
    }
    menulist.appendChild(menupopup);
    menulist.setAttribute("value", aState);
    menulist.setAttribute("oncommand", "gIdentityHandler.setPermission('" +
                                       aPermission + "', this.value)");
    menulist.setAttribute("id", "identity-popup-permission:" + aPermission);

    let label = document.createElement("label");
    label.setAttribute("flex", "1");
    label.setAttribute("control", menulist.getAttribute("id"));
    label.setAttribute("value", SitePermissions.getPermissionLabel(aPermission));

    let container = document.createElement("hbox");
    container.setAttribute("align", "center");
    container.appendChild(label);
    container.appendChild(menulist);
    return container;
  }
};

function getNotificationBox(aWindow) {
  var foundBrowser = gBrowser.getBrowserForDocument(aWindow.document);
  if (foundBrowser)
    return gBrowser.getNotificationBox(foundBrowser)
  return null;
};

function getTabModalPromptBox(aWindow) {
  var foundBrowser = gBrowser.getBrowserForDocument(aWindow.document);
  if (foundBrowser)
    return gBrowser.getTabModalPromptBox(foundBrowser);
  return null;
};

/* DEPRECATED */
function getBrowser() gBrowser;
function getNavToolbox() gNavToolbox;

let gPrivateBrowsingUI = {
  init: function PBUI_init() {
    // Do nothing for normal windows
    if (!PrivateBrowsingUtils.isWindowPrivate(window)) {
      return;
    }

    // Disable the Clear Recent History... menu item when in PB mode
    // temporary fix until bug 463607 is fixed
    document.getElementById("Tools:Sanitize").setAttribute("disabled", "true");

    if (window.location.href == getBrowserURL()) {
      // Adjust the window's title
      let docElement = document.documentElement;
      if (!PrivateBrowsingUtils.permanentPrivateBrowsing) {
        docElement.setAttribute("title",
          docElement.getAttribute("title_privatebrowsing"));
        docElement.setAttribute("titlemodifier",
          docElement.getAttribute("titlemodifier_privatebrowsing"));
      }
      docElement.setAttribute("privatebrowsingmode",
        PrivateBrowsingUtils.permanentPrivateBrowsing ? "permanent" : "temporary");
      gBrowser.updateTitlebar();

      if (PrivateBrowsingUtils.permanentPrivateBrowsing) {
        // Adjust the New Window menu entries
        [
          { normal: "menu_newNavigator", private: "menu_newPrivateWindow" },
        ].forEach(function(menu) {
          let newWindow = document.getElementById(menu.normal);
          let newPrivateWindow = document.getElementById(menu.private);
          if (newWindow && newPrivateWindow) {
            newPrivateWindow.hidden = true;
            newWindow.label = newPrivateWindow.label;
            newWindow.accessKey = newPrivateWindow.accessKey;
            newWindow.command = newPrivateWindow.command;
          }
        });
      }
    }

    if (gURLBar &&
        !PrivateBrowsingUtils.permanentPrivateBrowsing) {
      // Disable switch to tab autocompletion for private windows 
      // (not for "Always use private browsing" mode)
      gURLBar.setAttribute("autocompletesearchparam", "");
    }
  }
};

let gRemoteTabsUI = {
  init: function() {
    if (window.location.href != getBrowserURL()) {
      return;
    }

    let remoteTabs = gPrefService.getBoolPref("browser.tabs.remote");
    let autostart = gPrefService.getBoolPref("browser.tabs.remote.autostart");

    let newRemoteWindow = document.getElementById("menu_newRemoteWindow");
    let newNonRemoteWindow = document.getElementById("menu_newNonRemoteWindow");

    if (!remoteTabs) {
      newRemoteWindow.hidden = true;
      newNonRemoteWindow.hidden = true;
      return;
    }

    newRemoteWindow.hidden = autostart;
    newNonRemoteWindow.hidden = !autostart;
  }
};

/**
 * Switch to a tab that has a given URI, and focusses its browser window.
 * If a matching tab is in this window, it will be switched to. Otherwise, other
 * windows will be searched.
 *
 * @param aURI
 *        URI to search for
 * @param aOpenNew
 *        True to open a new tab and switch to it, if no existing tab is found.
 *        If no suitable window is found, a new one will be opened.
 * @param aOpenParams
 *        If switching to this URI results in us opening a tab, aOpenParams
 *        will be the parameter object that gets passed to openUILinkIn. Please
 *        see the documentation for openUILinkIn to see what parameters can be
 *        passed via this object. This object also allows the 'ignoreFragment'
 *        property to be set to true to exclude fragment-portion matching when
 *        comparing URIs.
 * @return True if an existing tab was found, false otherwise
 */
function switchToTabHavingURI(aURI, aOpenNew, aOpenParams={}) {
  // Certain URLs can be switched to irrespective of the source or destination
  // window being in private browsing mode:
  const kPrivateBrowsingWhitelist = new Set([
    "about:customizing",
  ]);

  let ignoreFragment = aOpenParams.ignoreFragment;
  // This property is only used by switchToTabHavingURI and should
  // not be used as a parameter for the new load.
  delete aOpenParams.ignoreFragment;

  // This will switch to the tab in aWindow having aURI, if present.
  function switchIfURIInWindow(aWindow) {
    // Only switch to the tab if neither the source nor the destination window
    // are private and they are not in permanent private browsing mode
    if (!kPrivateBrowsingWhitelist.has(aURI.spec) &&
        (PrivateBrowsingUtils.isWindowPrivate(window) ||
         PrivateBrowsingUtils.isWindowPrivate(aWindow)) &&
        !PrivateBrowsingUtils.permanentPrivateBrowsing) {
      return false;
    }

    let browsers = aWindow.gBrowser.browsers;
    for (let i = 0; i < browsers.length; i++) {
      let browser = browsers[i];
      if (ignoreFragment ? browser.currentURI.equalsExceptRef(aURI) :
                           browser.currentURI.equals(aURI)) {
        // Focus the matching window & tab
        aWindow.focus();
        aWindow.gBrowser.tabContainer.selectedIndex = i;
        if (ignoreFragment) {
          let spec = aURI.spec;
          if (!aURI.ref)
            spec += "#";
          browser.loadURI(spec);
        }
        return true;
      }
    }
    return false;
  }

  // This can be passed either nsIURI or a string.
  if (!(aURI instanceof Ci.nsIURI))
    aURI = Services.io.newURI(aURI, null, null);

  let isBrowserWindow = !!window.gBrowser;

  // Prioritise this window.
  if (isBrowserWindow && switchIfURIInWindow(window))
    return true;

  let winEnum = Services.wm.getEnumerator("navigator:browser");
  while (winEnum.hasMoreElements()) {
    let browserWin = winEnum.getNext();
    // Skip closed (but not yet destroyed) windows,
    // and the current window (which was checked earlier).
    if (browserWin.closed || browserWin == window)
      continue;
    if (switchIfURIInWindow(browserWin))
      return true;
  }

  // No opened tab has that url.
  if (aOpenNew) {
    if (isBrowserWindow && isTabEmpty(gBrowser.selectedTab))
      openUILinkIn(aURI.spec, "current", aOpenParams);
    else
      openUILinkIn(aURI.spec, "tab", aOpenParams);
  }

  return false;
}

let RestoreLastSessionObserver = {
  init: function () {
    if (SessionStore.canRestoreLastSession &&
        !PrivateBrowsingUtils.isWindowPrivate(window)) {
      Services.obs.addObserver(this, "sessionstore-last-session-cleared", true);
      goSetCommandEnabled("Browser:RestoreLastSession", true);
    }
  },

  observe: function () {
    // The last session can only be restored once so there's
    // no way we need to re-enable our menu item.
    Services.obs.removeObserver(this, "sessionstore-last-session-cleared");
    goSetCommandEnabled("Browser:RestoreLastSession", false);
  },

  QueryInterface: XPCOMUtils.generateQI([Ci.nsIObserver,
                                         Ci.nsISupportsWeakReference])
};

function restoreLastSession() {
  SessionStore.restoreLastSession();
}

var TabContextMenu = {
  contextTab: null,
  updateContextMenu: function updateContextMenu(aPopupMenu) {
    this.contextTab = aPopupMenu.triggerNode.localName == "tab" ?
                      aPopupMenu.triggerNode : gBrowser.selectedTab;
    let disabled = gBrowser.tabs.length == 1;

    var menuItems = aPopupMenu.getElementsByAttribute("tbattr", "tabbrowser-multiple");
    for (let menuItem of menuItems)
      menuItem.disabled = disabled;

#ifdef E10S_TESTING_ONLY
    menuItems = aPopupMenu.getElementsByAttribute("tbattr", "tabbrowser-remote");
    for (let menuItem of menuItems)
      menuItem.hidden = !gMultiProcessBrowser;
#endif

    disabled = gBrowser.visibleTabs.length == 1;
    menuItems = aPopupMenu.getElementsByAttribute("tbattr", "tabbrowser-multiple-visible");
    for (let menuItem of menuItems)
      menuItem.disabled = disabled;

    // Session store
    document.getElementById("context_undoCloseTab").disabled =
      SessionStore.getClosedTabCount(window) == 0;

    // Only one of pin/unpin should be visible
    document.getElementById("context_pinTab").hidden = this.contextTab.pinned;
    document.getElementById("context_unpinTab").hidden = !this.contextTab.pinned;

    // Disable "Close Tabs to the Right" if there are no tabs
    // following it and hide it when the user rightclicked on a pinned
    // tab.
    document.getElementById("context_closeTabsToTheEnd").disabled =
      gBrowser.getTabsToTheEndFrom(this.contextTab).length == 0;
    document.getElementById("context_closeTabsToTheEnd").hidden = this.contextTab.pinned;

    // Disable "Close other Tabs" if there is only one unpinned tab and
    // hide it when the user rightclicked on a pinned tab.
    let unpinnedTabs = gBrowser.visibleTabs.length - gBrowser._numPinnedTabs;
    document.getElementById("context_closeOtherTabs").disabled = unpinnedTabs <= 1;
    document.getElementById("context_closeOtherTabs").hidden = this.contextTab.pinned;

    // Hide "Bookmark All Tabs" for a pinned tab.  Update its state if visible.
    let bookmarkAllTabs = document.getElementById("context_bookmarkAllTabs");
    bookmarkAllTabs.hidden = this.contextTab.pinned;
    if (!bookmarkAllTabs.hidden)
      PlacesCommandHook.updateBookmarkAllTabsCommand();

    // Hide "Move to Group" if it's a pinned tab.
    document.getElementById("context_tabViewMenu").hidden =
      (this.contextTab.pinned || !TabView.firstUseExperienced);
  }
};

XPCOMUtils.defineLazyModuleGetter(this, "gDevTools",
                                  "resource:///modules/devtools/gDevTools.jsm");

XPCOMUtils.defineLazyModuleGetter(this, "gDevToolsBrowser",
                                  "resource:///modules/devtools/gDevTools.jsm");

Object.defineProperty(this, "HUDService", {
  get: function HUDService_getter() {
    let devtools = Cu.import("resource://gre/modules/devtools/Loader.jsm", {}).devtools;
    return devtools.require("devtools/webconsole/hudservice");
  },
  configurable: true,
  enumerable: true
});

// Prompt user to restart the browser in safe mode
function safeModeRestart()
{
  // prompt the user to confirm
  let promptTitle = gNavigatorBundle.getString("safeModeRestartPromptTitle");
  let promptMessage =
    gNavigatorBundle.getString("safeModeRestartPromptMessage");
  let restartText = gNavigatorBundle.getString("safeModeRestartButton");
  let buttonFlags = (Services.prompt.BUTTON_POS_0 *
                     Services.prompt.BUTTON_TITLE_IS_STRING) +
                    (Services.prompt.BUTTON_POS_1 *
                     Services.prompt.BUTTON_TITLE_CANCEL) +
                    Services.prompt.BUTTON_POS_0_DEFAULT;

  let rv = Services.prompt.confirmEx(window, promptTitle, promptMessage,
                                     buttonFlags, restartText, null, null,
                                     null, {});
  if (rv != 0)
    return;

  let cancelQuit = Cc["@mozilla.org/supports-PRBool;1"]
                     .createInstance(Ci.nsISupportsPRBool);
  Services.obs.notifyObservers(cancelQuit, "quit-application-requested", "restart");

  if (!cancelQuit.data) {
    Services.startup.restartInSafeMode(Ci.nsIAppStartup.eAttemptQuit);
  }
}

/* duplicateTabIn duplicates tab in a place specified by the parameter |where|.
 *
 * |where| can be:
 *  "tab"         new tab
 *  "tabshifted"  same as "tab" but in background if default is to select new
 *                tabs, and vice versa
 *  "window"      new window
 *
 * delta is the offset to the history entry that you want to load.
 */
function duplicateTabIn(aTab, where, delta) {
  let newTab = SessionStore.duplicateTab(window, aTab, delta);

  switch (where) {
    case "window":
      gBrowser.hideTab(newTab);
      gBrowser.replaceTabWithWindow(newTab);
      break;
    case "tabshifted":
      // A background tab has been opened, nothing else to do here.
      break;
    case "tab":
      gBrowser.selectedTab = newTab;
      break;
  }
}

var Scratchpad = {
  openScratchpad: function SP_openScratchpad() {
    return this.ScratchpadManager.openScratchpad();
  }
};

XPCOMUtils.defineLazyGetter(Scratchpad, "ScratchpadManager", function() {
  let tmp = {};
  Cu.import("resource:///modules/devtools/scratchpad-manager.jsm", tmp);
  return tmp.ScratchpadManager;
});

var ResponsiveUI = {
  toggle: function RUI_toggle() {
    this.ResponsiveUIManager.toggle(window, gBrowser.selectedTab);
  }
};

XPCOMUtils.defineLazyGetter(ResponsiveUI, "ResponsiveUIManager", function() {
  let tmp = {};
  Cu.import("resource:///modules/devtools/responsivedesign.jsm", tmp);
  return tmp.ResponsiveUIManager;
});

function openEyedropper() {
  var eyedropper = new this.Eyedropper(this);
  eyedropper.open();
}

Object.defineProperty(this, "Eyedropper", {
  get: function() {
    let devtools = Cu.import("resource://gre/modules/devtools/Loader.jsm", {}).devtools;
    return devtools.require("devtools/eyedropper/eyedropper").Eyedropper;
  },
  configurable: true,
  enumerable: true
});

XPCOMUtils.defineLazyGetter(window, "gShowPageResizers", function () {
#ifdef XP_WIN
  // Only show resizers on Windows 2000 and XP
  return parseFloat(Services.sysinfo.getProperty("version")) < 6;
#else
  return false;
#endif
});

var MousePosTracker = {
  _listeners: new Set(),
  _x: 0,
  _y: 0,
  get _windowUtils() {
    delete this._windowUtils;
    return this._windowUtils = window.getInterface(Ci.nsIDOMWindowUtils);
  },

  addListener: function (listener) {
    if (this._listeners.has(listener))
      return;

    listener._hover = false;
    this._listeners.add(listener);

    this._callListener(listener);
  },

  removeListener: function (listener) {
    this._listeners.delete(listener);
  },

  handleEvent: function (event) {
    var fullZoom = this._windowUtils.fullZoom;
    this._x = event.screenX / fullZoom - window.mozInnerScreenX;
    this._y = event.screenY / fullZoom - window.mozInnerScreenY;

    this._listeners.forEach(function (listener) {
      try {
        this._callListener(listener);
      } catch (e) {
        Cu.reportError(e);
      }
    }, this);
  },

  _callListener: function (listener) {
    let rect = listener.getMouseTargetRect();
    let hover = this._x >= rect.left &&
                this._x <= rect.right &&
                this._y >= rect.top &&
                this._y <= rect.bottom;

    if (hover == listener._hover)
      return;

    listener._hover = hover;

    if (hover) {
      if (listener.onMouseEnter)
        listener.onMouseEnter();
    } else {
      if (listener.onMouseLeave)
        listener.onMouseLeave();
    }
  }
};

function focusNextFrame(event) {
  let fm = Services.focus;
  let dir = event.shiftKey ? fm.MOVEFOCUS_BACKWARDDOC : fm.MOVEFOCUS_FORWARDDOC;
  let element = fm.moveFocus(window, null, dir, fm.FLAG_BYKEY);
  if (element.ownerDocument == document)
    focusAndSelectUrlBar();
}

function BrowserOpenNewTabOrWindow(event) {
  if (event.shiftKey) {
    OpenBrowserWindow();
  } else {
    BrowserOpenTab();
  }
}

let ToolbarIconColor = {
  init: function () {
    this._initialized = true;

    window.addEventListener("activate", this);
    window.addEventListener("deactivate", this);
    Services.obs.addObserver(this, "lightweight-theme-styling-update", false);

    // If the window isn't active now, we assume that it has never been active
    // before and will soon become active such that inferFromText will be
    // called from the initial activate event.
    if (Services.focus.activeWindow == window)
      this.inferFromText();
  },

  uninit: function () {
    this._initialized = false;

    window.removeEventListener("activate", this);
    window.removeEventListener("deactivate", this);
    Services.obs.removeObserver(this, "lightweight-theme-styling-update");
  },

  handleEvent: function (event) {
    switch (event.type) {
      case "activate":
      case "deactivate":
        this.inferFromText();
        break;
    }
  },

  observe: function (aSubject, aTopic, aData) {
    switch (aTopic) {
      case "lightweight-theme-styling-update":
        // inferFromText needs to run after LightweightThemeConsumer.jsm's
        // lightweight-theme-styling-update observer.
        setTimeout(() => { this.inferFromText(); }, 0);
        break;
    }
  },

  inferFromText: function () {
    if (!this._initialized)
      return;

    function parseRGB(aColorString) {
      let rgb = aColorString.match(/^rgba?\((\d+), (\d+), (\d+)/);
      rgb.shift();
      return rgb.map(x => parseInt(x));
    }

    let toolbarSelector = "#navigator-toolbox > toolbar:not([collapsed=true]):not(#addon-bar)";
#ifdef XP_MACOSX
    toolbarSelector += ":not([type=menubar])";
#endif

    for (let toolbar of document.querySelectorAll(toolbarSelector)) {
      let [r, g, b] = parseRGB(getComputedStyle(toolbar).color);
      let luminance = 0.2125 * r + 0.7154 * g + 0.0721 * b;
      if (luminance <= 110)
        toolbar.removeAttribute("brighttext");
      else
        toolbar.setAttribute("brighttext", "true");
    }
  }
}<|MERGE_RESOLUTION|>--- conflicted
+++ resolved
@@ -2326,19 +2326,15 @@
     }
   },
 
-<<<<<<< HEAD
   onAboutCertError: function (browser, elementId, isTopFrame, location) {
     let secHistogram = Services.telemetry.getHistogramById("SECURITY_UI");
     switch (elementId) {
-=======
     let docshell = aOwnerDoc.defaultView.QueryInterface(Ci.nsIInterfaceRequestor)
                                         .getInterface(Ci.nsIWebNavigation)
                                         .QueryInterface(Ci.nsIDocShell);
     let securityInfo = docshell.failedChannel.securityInfo;
     let sslStatus = securityInfo.QueryInterface(Ci.nsISSLStatusProvider).SSLStatus;
 
-    switch (elmId) {
->>>>>>> c0691ff4
       case "exceptionDialogButton":
         if (isTopFrame) {
           secHistogram.add(Ci.nsISecurityUITelemetry.WARNING_BAD_CERT_TOP_CLICK_ADD_EXCEPTION);
