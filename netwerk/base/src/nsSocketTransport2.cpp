--- conflicted
+++ resolved
@@ -1788,10 +1788,9 @@
 NS_IMETHODIMP
 nsSocketTransport::SetSecurityCallbacks(nsIInterfaceRequestor *callbacks)
 {
-<<<<<<< HEAD
     nsCOMPtr<nsISupports> secinfo;
     {
-        nsAutoLock lock(mLock);
+        MutexAutoLock lock(mLock);
         mCallbacks = callbacks;
         SOCKET_LOG(("Reset callbacks for secinfo=%p callbacks=%p\n",
                     mSecInfo.get(), mCallbacks.get()));
@@ -1804,11 +1803,6 @@
     if (secCtrl)
         secCtrl->SetNotificationCallbacks(callbacks);
 
-=======
-    MutexAutoLock lock(mLock);
-    mCallbacks = callbacks;
-    // XXX should we tell PSM about this?
->>>>>>> 86aaf61c
     return NS_OK;
 }
 
