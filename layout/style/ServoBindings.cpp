--- conflicted
+++ resolved
@@ -734,6 +734,30 @@
   aImage->SetGradientData(aGradient);
 }
 
+static already_AddRefed<nsStyleImageRequest>
+CreateStyleImageRequest(nsStyleImageRequest::Mode aModeFlags,
+                        const uint8_t* aURLString, uint32_t aURLStringLength,
+                        ThreadSafeURIHolder* aBaseURI,
+                        ThreadSafeURIHolder* aReferrer,
+                        ThreadSafePrincipalHolder* aPrincipal)
+{
+  MOZ_ASSERT(aURLString);
+  MOZ_ASSERT(aBaseURI);
+  MOZ_ASSERT(aReferrer);
+  MOZ_ASSERT(aPrincipal);
+
+  nsString url;
+  nsDependentCSubstring urlString(reinterpret_cast<const char*>(aURLString),
+                                  aURLStringLength);
+  AppendUTF8toUTF16(urlString, url);
+  RefPtr<nsStringBuffer> urlBuffer = nsCSSValue::BufferFromString(url);
+
+  RefPtr<nsStyleImageRequest> req =
+    new nsStyleImageRequest(aModeFlags, urlBuffer, do_AddRef(aBaseURI),
+                            do_AddRef(aReferrer), do_AddRef(aPrincipal));
+  return req.forget();
+}
+
 void
 Gecko_SetUrlImageValue(nsStyleImage* aImage,
                        const uint8_t* aURLString, uint32_t aURLStringLength,
@@ -741,43 +765,10 @@
                        ThreadSafeURIHolder* aReferrer,
                        ThreadSafePrincipalHolder* aPrincipal)
 {
-  MOZ_ASSERT(aImage);
-  MOZ_ASSERT(aURLString);
-  MOZ_ASSERT(aBaseURI);
-  MOZ_ASSERT(aReferrer);
-  MOZ_ASSERT(aPrincipal);
-
-  nsString url;
-  nsDependentCSubstring urlString(reinterpret_cast<const char*>(aURLString),
-                                  aURLStringLength);
-  AppendUTF8toUTF16(urlString, url);
-  RefPtr<nsStringBuffer> urlBuffer = nsCSSValue::BufferFromString(url);
-
-  RefPtr<nsStyleImageRequest> req =
-<<<<<<< HEAD
-    new nsStyleImageRequest(nsStyleImageRequest::Mode::Track,
-                            urlBuffer,
-                            do_AddRef(aBaseURI),
-                            do_AddRef(aReferrer),
-                            do_AddRef(aPrincipal));
-=======
-    new nsStyleImageRequest(aModeFlags, urlBuffer, do_AddRef(aBaseURI),
-                            do_AddRef(aReferrer), do_AddRef(aPrincipal));
-  return req.forget();
-}
-
-void
-Gecko_SetUrlImageValue(nsStyleImage* aImage,
-                       const uint8_t* aURLString, uint32_t aURLStringLength,
-                       ThreadSafeURIHolder* aBaseURI,
-                       ThreadSafeURIHolder* aReferrer,
-                       ThreadSafePrincipalHolder* aPrincipal)
-{
   RefPtr<nsStyleImageRequest> req =
     CreateStyleImageRequest(nsStyleImageRequest::Mode::Track,
                             aURLString, aURLStringLength,
                             aBaseURI, aReferrer, aPrincipal);
->>>>>>> c89dbe6e
   aImage->SetImageRequest(req.forget());
 }
 
@@ -823,8 +814,6 @@
 }
 
 void
-<<<<<<< HEAD
-=======
 Gecko_SetListStyleImageNone(nsStyleList* aList)
 {
   aList->mListStyleImage = nullptr;
@@ -850,7 +839,6 @@
 }
 
 void
->>>>>>> c89dbe6e
 Gecko_EnsureTArrayCapacity(void* aArray, size_t aCapacity, size_t aElemSize)
 {
   auto base =
