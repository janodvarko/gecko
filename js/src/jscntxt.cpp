--- conflicted
+++ resolved
@@ -778,17 +778,10 @@
      * Walk stack until we find a frame that is associated with some script
      * rather than a native frame.
      */
-<<<<<<< HEAD
-    for (StackFrame *fp = js_GetTopStackFrame(cx, FRAME_EXPAND_TOP); fp; fp = fp->prev()) {
-        if (fp->pc(cx)) {
-            report->filename = fp->script()->filename;
-            report->lineno = js_FramePCToLineNumber(cx, fp);
-=======
-    for (FrameRegsIter iter(cx); !iter.done(); ++iter) {
+    for (FrameRegsIter iter(cx, FRAME_EXPAND_TOP); !iter.done(); ++iter) {
         if (iter.fp()->isScriptFrame()) {
             report->filename = iter.fp()->script()->filename;
             report->lineno = js_FramePCToLineNumber(cx, iter.fp(), iter.pc());
->>>>>>> 9a91464a
             break;
         }
     }
