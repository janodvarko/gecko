/* -*- Mode: C++; tab-width: 8; indent-tabs-mode: nil; c-basic-offset: 4 -*-
 * vim: set ts=8 sw=4 et tw=78:
 *
 * ***** BEGIN LICENSE BLOCK *****
 * Version: MPL 1.1/GPL 2.0/LGPL 2.1
 *
 * The contents of this file are subject to the Mozilla Public License Version
 * 1.1 (the "License"); you may not use this file except in compliance with
 * the License. You may obtain a copy of the License at
 * http://www.mozilla.org/MPL/
 *
 * Software distributed under the License is distributed on an "AS IS" basis,
 * WITHOUT WARRANTY OF ANY KIND, either express or implied. See the License
 * for the specific language governing rights and limitations under the
 * License.
 *
 * The Original Code is Mozilla Communicator client code, released
 * March 31, 1998.
 *
 * The Initial Developer of the Original Code is
 * Netscape Communications Corporation.
 * Portions created by the Initial Developer are Copyright (C) 1998
 * the Initial Developer. All Rights Reserved.
 *
 * Contributor(s):
 *
 * Alternatively, the contents of this file may be used under the terms of
 * either of the GNU General Public License Version 2 or later (the "GPL"),
 * or the GNU Lesser General Public License Version 2.1 or later (the "LGPL"),
 * in which case the provisions of the GPL or the LGPL are applicable instead
 * of those above. If you wish to allow use of your version of this file only
 * under the terms of either the GPL or the LGPL, and not to allow others to
 * use your version of this file under the terms of the MPL, indicate your
 * decision by deleting the provisions above and replace them with the notice
 * and other provisions required by the GPL or the LGPL. If you do not delete
 * the provisions above, a recipient may use your version of this file under
 * the terms of any one of the MPL, the GPL or the LGPL.
 *
 * ***** END LICENSE BLOCK ***** */

#define __STDC_LIMIT_MACROS

/*
 * JavaScript iterators.
 */
#include <string.h>     /* for memcpy */
#include "jstypes.h"
#include "jsstdint.h"
#include "jsutil.h"
#include "jsarena.h"
#include "jsapi.h"
#include "jsarray.h"
#include "jsatom.h"
#include "jsbool.h"
#include "jsbuiltins.h"
#include "jscntxt.h"
#include "jsversion.h"
#include "jsexn.h"
#include "jsfun.h"
#include "jsgc.h"
#include "jshashtable.h"
#include "jsinterp.h"
#include "jsiter.h"
#include "jslock.h"
#include "jsnum.h"
#include "jsobj.h"
#include "jsopcode.h"
#include "jsscan.h"
#include "jsscope.h"
#include "jsscript.h"
#include "jsstaticcheck.h"
#include "jstracer.h"
#include "jsvector.h"

#if JS_HAS_XML_SUPPORT
#include "jsxml.h"
#endif

#include "jsobjinlines.h"
#include "jsstrinlines.h"

using namespace js;

static void iterator_finalize(JSContext *cx, JSObject *obj);
static void iterator_trace(JSTracer *trc, JSObject *obj);
static JSObject *iterator_iterator(JSContext *cx, JSObject *obj, JSBool keysonly);

JSExtendedClass js_IteratorClass = {
  { "Iterator",
    JSCLASS_HAS_PRIVATE |
    JSCLASS_HAS_CACHED_PROTO(JSProto_Iterator) |
    JSCLASS_MARK_IS_TRACE |
    JSCLASS_IS_EXTENDED,
    JS_PropertyStub,  JS_PropertyStub, JS_PropertyStub,  JS_PropertyStub,
    JS_EnumerateStub, JS_ResolveStub,  JS_ConvertStub,   iterator_finalize,
    NULL,             NULL,            NULL,             NULL,
    NULL,             NULL,            JS_CLASS_TRACE(iterator_trace), NULL },
    NULL,             NULL,            NULL,             iterator_iterator,
    NULL,
    JSCLASS_NO_RESERVED_MEMBERS
};

void
NativeIterator::mark(JSTracer *trc)
{
    for (jsval *vp = props_array; vp < props_end; ++vp) {
        JS_SET_TRACING_INDEX(trc, "props", (vp - props_array));
        js_CallValueTracerIfGCThing(trc, *vp);
    }
}

/*
 * Shared code to close iterator's state either through an explicit call or
 * when GC detects that the iterator is no longer reachable.
 */
static void
iterator_finalize(JSContext *cx, JSObject *obj)
{
    JS_ASSERT(obj->getClass() == &js_IteratorClass.base);

    /* Avoid double work if the iterator was closed by JSOP_ENDITER. */
    NativeIterator *ni = obj->getNativeIterator();
    if (ni) {
        cx->free(ni);
        obj->setNativeIterator(NULL);
    }
}

static void
iterator_trace(JSTracer *trc, JSObject *obj)
{
    NativeIterator *ni = obj->getNativeIterator();

    if (ni)
        ni->mark(trc);
}

static bool
NewKeyValuePair(JSContext *cx, jsid key, jsval val, jsval *rval)
{
    jsval vec[2] = { ID_TO_VALUE(key), val };
    AutoArrayRooter tvr(cx, JS_ARRAY_LENGTH(vec), vec);

    JSObject *aobj = js_NewArrayObject(cx, 2, vec);
    if (!aobj)
        return false;
    *rval = OBJECT_TO_JSVAL(aobj);
    return true;
}

static inline bool
Enumerate(JSContext *cx, JSObject *obj, jsid id, bool enumerable, uintN flags,
          HashSet<jsid>& ht, AutoValueVector& vec)
{
    JS_ASSERT(JSVAL_IS_INT(id) || JSVAL_IS_STRING(id));

    if (JS_LIKELY(!(flags & JSITER_OWNONLY))) {
        HashSet<jsid>::AddPtr p = ht.lookupForAdd(id);
        /* property already encountered, done. */
        if (JS_UNLIKELY(!!p))
            return true;
        /* no need to add properties to the hash table at the end of the prototype chain */
        if (obj->getProto() && !ht.add(p, id)) {
            JS_ReportOutOfMemory(cx);
            return false;
        }
    }
    if (enumerable) {
        if (!vec.append(ID_TO_VALUE(id))) {
            JS_ReportOutOfMemory(cx);
            return false;
        }
        if (flags & JSITER_FOREACH) {
            jsval *vp = vec.end() - 1;
            if (!obj->getProperty(cx, id, vp))
                return false;
            if (flags & JSITER_KEYVALUE && !NewKeyValuePair(cx, id, *vp, vp))
                return false;
        }
    }
    return true;
}

static bool
EnumerateNativeProperties(JSContext *cx, JSObject *obj, uintN flags, HashSet<jsid> &ht,
                          AutoValueVector& props)
{
    AutoValueVector sprops(cx);

    JS_LOCK_OBJ(cx, obj);

    /* Collect all unique properties from this object's scope. */
    JSScope *scope = obj->scope();
    for (JSScopeProperty *sprop = scope->lastProperty(); sprop; sprop = sprop->parent) {
        if (sprop->id != JSVAL_VOID &&
            !sprop->isAlias() &&
            !Enumerate(cx, obj, sprop->id, sprop->enumerable(), flags, ht, sprops)) {
            return false;
        }
    }

    while (sprops.length() > 0) {
        if (!props.append(sprops.back())) {
            JS_ReportOutOfMemory(cx);
            return false;
        }
        sprops.popBack();
    }

    JS_UNLOCK_SCOPE(cx, scope);

    return true;
}

static bool
EnumerateDenseArrayProperties(JSContext *cx, JSObject *obj, uintN flags, HashSet<jsid> &ht,
                              AutoValueVector& props)
{
    size_t count = obj->getDenseArrayCount();

    if (count) {
        size_t capacity = obj->getDenseArrayCapacity();
        jsval *vp = obj->dslots;
        for (size_t i = 0; i < capacity; ++i, ++vp) {
            if (*vp != JSVAL_HOLE) {
                /* Dense arrays never get so large that i would not fit into an integer id. */
                if (!Enumerate(cx, obj, INT_TO_JSVAL(i), true, flags, ht, props))
                    return false;
            }
        }
    }
    return true;
}

static bool
InitNativeIterator(JSContext *cx, JSObject *obj, uintN flags, uint32 *sarray, uint32 slength,
                   uint32 key, NativeIterator **nip)
{
    HashSet<jsid> ht(cx);
    if (!(flags & JSITER_OWNONLY) && !ht.init(32)) {
        JS_ReportOutOfMemory(cx);
        return false;
    }

    AutoValueVector props(cx);

    while (obj) {
        JSClass *clasp = obj->getClass();
        if (obj->isNative() &&
            obj->map->ops->enumerate == js_Enumerate &&
            !(clasp->flags & JSCLASS_NEW_ENUMERATE)) {
            if (!clasp->enumerate(cx, obj))
                return false;
            if (!EnumerateNativeProperties(cx, obj, flags, ht, props))
                return false;
        } else if (obj->isDenseArray()) {
            if (!EnumerateDenseArrayProperties(cx, obj, flags, ht, props))
                return false;
        } else {
            jsval state;
            if (!obj->enumerate(cx, JSENUMERATE_INIT, &state, NULL))
                return false;
            if (state == JSVAL_NATIVE_ENUMERATE_COOKIE) {
                if (!EnumerateNativeProperties(cx, obj, flags, ht, props))
                    return false;
            } else {
                while (true) {
                    jsid id;
                    if (!obj->enumerate(cx, JSENUMERATE_NEXT, &state, &id))
                        return false;
                    if (state == JSVAL_NULL)
                        break;
                    if (!Enumerate(cx, obj, id, true, flags, ht, props))
                        return false;
                }
            }
        }

        if (JS_UNLIKELY(obj->isXML() || (flags & JSITER_OWNONLY)))
            break;

        obj = obj->getProto();
    }

    size_t plength = props.length();

    NativeIterator *ni = (NativeIterator *)
        cx->malloc(sizeof(NativeIterator) + plength * sizeof(jsval) + slength * sizeof(uint32));
    if (!ni) {
        JS_ReportOutOfMemory(cx);
        return false;
    }
    ni->props_array = ni->props_cursor = (jsval *) (ni + 1);
    ni->props_end = ni->props_array + plength;
    if (plength)
        memcpy(ni->props_array, props.begin(), plength * sizeof(jsval));
    ni->shapes_array = (uint32 *) ni->props_end;
    ni->shapes_length = slength;
    ni->shapes_key = key;
    ni->flags = flags;
    if (slength)
        memcpy(ni->shapes_array, sarray, slength * sizeof(uint32));

    *nip = ni;

    return true;
}

bool
EnumerateOwnProperties(JSContext *cx, JSObject *obj, JSIdArray **idap)
{
    NativeIterator *ni;
    if (!InitNativeIterator(cx, obj, JSITER_OWNONLY, NULL, 0, true, &ni))
        return false;

    /* Morph the NativeIterator into a JSIdArray. The caller will deallocate it. */
    JS_ASSERT(sizeof(NativeIterator) > sizeof(JSIdArray));
    JS_ASSERT(ni->props_array == (jsid *) (ni + 1));
    size_t length = size_t(ni->props_end - ni->props_array);
    JSIdArray *ida = (JSIdArray *) (uintptr_t(ni->props_array) - (sizeof(JSIdArray) - sizeof(jsid)));
    ida->self = ni;
    ida->length = length;
    JS_ASSERT(&ida->vector[0] == &ni->props_array[0]);
    *idap = ida;
    return true;
}

static inline bool
GetCustomIterator(JSContext *cx, JSObject *obj, uintN flags, jsval *vp)
{
    /* Check whether we have a valid __iterator__ method. */
    JSAtom *atom = cx->runtime->atomState.iteratorAtom;
    if (!js_GetMethod(cx, obj, ATOM_TO_JSID(atom), JSGET_NO_METHOD_BARRIER, vp))
        return false;

    /* If there is no custom __iterator__ method, we are done here. */
    if (*vp == JSVAL_VOID)
        return true;

    /* Otherwise call it and return that object. */
    LeaveTrace(cx);
    jsval arg = BOOLEAN_TO_JSVAL((flags & JSITER_FOREACH) == 0);
    if (!js_InternalInvoke(cx, obj, *vp, JSINVOKE_ITERATOR, 1, &arg, vp))
        return false;
    if (JSVAL_IS_PRIMITIVE(*vp)) {
        js_ReportValueError(cx, JSMSG_BAD_ITERATOR_RETURN, JSDVG_SEARCH_STACK, *vp, NULL);
        return false;
    }
    return true;
}

template <typename T>
static inline bool
Compare(T *a, T *b, size_t c)
{
    size_t n = (c + size_t(7)) / size_t(8);
    switch (c % 8) {
      case 0: do { if (*a++ != *b++) return false;
      case 7:      if (*a++ != *b++) return false;
      case 6:      if (*a++ != *b++) return false;
      case 5:      if (*a++ != *b++) return false;
      case 4:      if (*a++ != *b++) return false;
      case 3:      if (*a++ != *b++) return false;
      case 2:      if (*a++ != *b++) return false;
      case 1:      if (*a++ != *b++) return false;
              } while (--n > 0);
    }
    return true;
}

static inline bool
GetIterator(JSContext *cx, JSObject *obj, uintN flags, jsval *vp)
{
    uint32 hash;
    JSObject **hp;
    NativeIterator *ni;
    Vector<uint32, 8> shapes(cx);
    uint32 key = 0;

    bool escaping = !(flags & JSITER_ENUMERATE);
    bool keysOnly = (flags == JSITER_ENUMERATE);

    if (obj) {
        if (keysOnly) {
            /*
             * The iterator object for JSITER_ENUMERATE never escapes, so we
             * don't care for the proper parent/proto to be set. This also
             * allows us to re-use a previous iterator object that was freed
             * by JSOP_ENDITER.
             */
            JSObject *pobj = obj;
            do {
                if (!pobj->isNative() ||
                    obj->map->ops->enumerate != js_Enumerate ||
                    pobj->getClass()->enumerate != JS_EnumerateStub) {
                    shapes.clear();
                    goto miss;
                }
                uint32 shape = pobj->shape();
                key = (key + (key << 16)) ^ shape;
                if (!shapes.append(shape))
                    return false;
                pobj = pobj->getProto();
            } while (pobj);

            hash = key % JS_ARRAY_LENGTH(JS_THREAD_DATA(cx)->cachedNativeIterators);
            hp = &JS_THREAD_DATA(cx)->cachedNativeIterators[hash];
            JSObject *iterobj = *hp;
            if (iterobj) {
                ni = iterobj->getNativeIterator();
                if (ni->shapes_key == key &&
                    ni->shapes_length == shapes.length() &&
                    Compare(ni->shapes_array, shapes.begin(), ni->shapes_length)) {
                    *vp = OBJECT_TO_JSVAL(iterobj);
                    *hp = ni->next;
                    return true;
                }
            }
        }

      miss:
        if (!GetCustomIterator(cx, obj, flags, vp))
            return false;
        if (*vp != JSVAL_VOID)
            return true;
    }

    JSObject *iterobj = escaping
                      ? NewObject(cx, &js_IteratorClass.base, NULL, NULL)
                      : NewObjectWithGivenProto(cx, &js_IteratorClass.base, NULL, NULL);
    if (!iterobj)
        return false;

    /* Store in *vp to protect it from GC (callers must root vp). */
    *vp = OBJECT_TO_JSVAL(iterobj);

    if (!InitNativeIterator(cx, obj, flags, shapes.begin(), shapes.length(), key, &ni))
        return false;
    iterobj->setNativeIterator(ni);

    return true;
}

static JSObject *
iterator_iterator(JSContext *cx, JSObject *obj, JSBool keysonly)
{
    return obj;
}

static JSBool
Iterator(JSContext *cx, JSObject *iterobj, uintN argc, jsval *argv, jsval *rval)
{
    JSBool keyonly;
    uintN flags;

    keyonly = js_ValueToBoolean(argv[1]);
    flags = keyonly ? 0 : (JSITER_FOREACH | JSITER_KEYVALUE);
    *rval = argv[0];
    return js_ValueToIterator(cx, flags, rval);
}

JSBool
js_ThrowStopIteration(JSContext *cx)
{
    jsval v;

    JS_ASSERT(!JS_IsExceptionPending(cx));
    if (js_FindClassObject(cx, NULL, JSProto_StopIteration, &v))
        JS_SetPendingException(cx, v);
    return JS_FALSE;
}

static JSBool
iterator_next(JSContext *cx, uintN argc, jsval *vp)
{
    JSObject *obj;

    obj = JS_THIS_OBJECT(cx, vp);
    if (!JS_InstanceOf(cx, obj, &js_IteratorClass.base, vp + 2))
        return false;

    if (!js_IteratorMore(cx, obj, vp))
        return false;
    if (*vp == JSVAL_FALSE) {
        js_ThrowStopIteration(cx);
        return false;
    }
    JS_ASSERT(*vp == JSVAL_TRUE);
    return js_IteratorNext(cx, obj, vp);
}

#define JSPROP_ROPERM   (JSPROP_READONLY | JSPROP_PERMANENT)

static JSFunctionSpec iterator_methods[] = {
    JS_FN(js_next_str,      iterator_next,  0,JSPROP_ROPERM),
    JS_FS_END
};

/*
 * Call ToObject(v).__iterator__(keyonly) if ToObject(v).__iterator__ exists.
 * Otherwise construct the default iterator.
 */
JS_FRIEND_API(JSBool)
js_ValueToIterator(JSContext *cx, uintN flags, jsval *vp)
{
    JSObject *obj;
    JSClass *clasp;
    JSExtendedClass *xclasp;
    JSObject *iterobj;

    /* JSITER_KEYVALUE must always come with JSITER_FOREACH */
    JS_ASSERT_IF(flags & JSITER_KEYVALUE, flags & JSITER_FOREACH);

    /*
     * Make sure the more/next state machine doesn't get stuck. A value might be
     * left in iterValue when a trace is left due to an operation time-out after
     * JSOP_MOREITER but before the value is picked up by FOR*.
     */
    cx->iterValue = JSVAL_HOLE;

    AutoValueRooter tvr(cx);

    if (!JSVAL_IS_PRIMITIVE(*vp)) {
        /* Common case. */
        obj = JSVAL_TO_OBJECT(*vp);
    } else {
        /*
         * Enumerating over null and undefined gives an empty enumerator.
         * This is contrary to ECMA-262 9.9 ToObject, invoked from step 3 of
         * the first production in 12.6.4 and step 4 of the second production,
         * but it's "web JS" compatible. ES5 fixed for-in to match this de-facto
         * standard.
         */
        if ((flags & JSITER_ENUMERATE)) {
            if (!js_ValueToObject(cx, *vp, &obj))
                return false;
            if (!obj)
                return GetIterator(cx, obj, flags, vp);
        } else {
            obj = js_ValueToNonNullObject(cx, *vp);
            if (!obj)
                return false;
        }
    }

    tvr.setObject(obj);

    clasp = obj->getClass();
    if ((clasp->flags & JSCLASS_IS_EXTENDED) &&
        (xclasp = (JSExtendedClass *) clasp)->iteratorObject) {
        /* Enumerate Iterator.prototype directly. */
        if (clasp != &js_IteratorClass.base || obj->getNativeIterator()) {
            iterobj = xclasp->iteratorObject(cx, obj, !(flags & JSITER_FOREACH));
            if (!iterobj)
                return false;
            *vp = OBJECT_TO_JSVAL(iterobj);
            return true;
        }
    }

    return GetIterator(cx, obj, flags, vp);
}

#if JS_HAS_GENERATORS
static JS_REQUIRES_STACK JSBool
CloseGenerator(JSContext *cx, JSObject *genobj);
#endif

JS_FRIEND_API(JSBool)
js_CloseIterator(JSContext *cx, jsval v)
{
    JSObject *obj;
    JSClass *clasp;

    cx->iterValue = JSVAL_HOLE;

    JS_ASSERT(!JSVAL_IS_PRIMITIVE(v));
    obj = JSVAL_TO_OBJECT(v);
    clasp = obj->getClass();

    if (clasp == &js_IteratorClass.base) {
        /* Cache the iterator object if possible. */
        NativeIterator *ni = obj->getNativeIterator();
        if (ni->shapes_length) {
            uint32 hash = ni->shapes_key % JS_ARRAY_LENGTH(JS_THREAD_DATA(cx)->cachedNativeIterators);
            JSObject **hp = &JS_THREAD_DATA(cx)->cachedNativeIterators[hash];
            ni->props_cursor = ni->props_array;
            ni->next = *hp;
            *hp = obj;
        } else {
            iterator_finalize(cx, obj);
        }
    }
#if JS_HAS_GENERATORS
    else if (clasp == &js_GeneratorClass.base) {
        JS_ASSERT_NOT_ON_TRACE(cx);
        return CloseGenerator(cx, obj);
    }
#endif
    return JS_TRUE;
}

JSBool
js_IteratorMore(JSContext *cx, JSObject *iterobj, jsval *rval)
{
    /* Fast path for native iterators */
    if (iterobj->getClass() == &js_IteratorClass.base) {
        /*
         * Implement next directly as all the methods of native iterator are
         * read-only and permanent.
         */
        NativeIterator *ni = iterobj->getNativeIterator();
        *rval = BOOLEAN_TO_JSVAL(ni->props_cursor < ni->props_end);
        return true;
    }

    /* We might still have a pending value. */
    if (cx->iterValue != JSVAL_HOLE) {
        *rval = JSVAL_TRUE;
        return true;
    }

    /* Fetch and cache the next value from the iterator. */
    jsid id = ATOM_TO_JSID(cx->runtime->atomState.nextAtom);
    if (!JS_GetMethodById(cx, iterobj, id, &iterobj, rval))
        return false;
    if (!js_InternalCall(cx, iterobj, *rval, 0, NULL, rval)) {
        /* Check for StopIteration. */
        if (!cx->throwing || !js_ValueIsStopIteration(cx->exception))
            return false;

        /* Inline JS_ClearPendingException(cx). */
        cx->throwing = JS_FALSE;
        cx->exception = JSVAL_VOID;
        cx->iterValue = JSVAL_HOLE;
        *rval = JSVAL_FALSE;
        return true;
    }

    /* Cache the value returned by iterobj.next() so js_IteratorNext() can find it. */
    JS_ASSERT(*rval != JSVAL_HOLE);
    cx->iterValue = *rval;
    *rval = JSVAL_TRUE;
    return true;
}

JSBool
js_IteratorNext(JSContext *cx, JSObject *iterobj, jsval *rval)
{
    /* Fast path for native iterators */
    if (iterobj->getClass() == &js_IteratorClass.base) {
        /*
         * Implement next directly as all the methods of the native iterator are
         * read-only and permanent.
         */
        NativeIterator *ni = iterobj->getNativeIterator();
        JS_ASSERT(ni->props_cursor < ni->props_end);
        *rval = *ni->props_cursor++;

        if (JSVAL_IS_STRING(*rval) || (ni->flags & JSITER_FOREACH))
            return true;

        JSString *str;
        jsint i;
        if (JSVAL_IS_INT(*rval) && (jsuint(i = JSVAL_TO_INT(*rval)) < INT_STRING_LIMIT)) {
            str = JSString::intString(i);
        } else {
            str = js_ValueToString(cx, *rval);
            if (!str)
                return false;
        }

        *rval = STRING_TO_JSVAL(str);
        return true;
    }

    JS_ASSERT(cx->iterValue != JSVAL_HOLE);
    *rval = cx->iterValue;
    cx->iterValue = JSVAL_HOLE;

    return true;
}

static JSBool
stopiter_hasInstance(JSContext *cx, JSObject *obj, jsval v, JSBool *bp)
{
    *bp = js_ValueIsStopIteration(v);
    return JS_TRUE;
}

JSClass js_StopIterationClass = {
    js_StopIteration_str,
    JSCLASS_HAS_CACHED_PROTO(JSProto_StopIteration),
    JS_PropertyStub,  JS_PropertyStub,
    JS_PropertyStub,  JS_PropertyStub,
    JS_EnumerateStub, JS_ResolveStub,
    JS_ConvertStub,   NULL,
    NULL,             NULL,
    NULL,             NULL,
    NULL,             stopiter_hasInstance,
    NULL,             NULL
};

#if JS_HAS_GENERATORS

static void
generator_finalize(JSContext *cx, JSObject *obj)
{
    JSGenerator *gen = (JSGenerator *) obj->getPrivate();
    if (!gen)
        return;

    /*
     * gen is open when a script has not called its close method while
     * explicitly manipulating it.
     */
    JS_ASSERT(gen->state == JSGEN_NEWBORN ||
              gen->state == JSGEN_CLOSED ||
              gen->state == JSGEN_OPEN);
    cx->free(gen);
}

static void
generator_trace(JSTracer *trc, JSObject *obj)
{
    JSGenerator *gen = (JSGenerator *) obj->getPrivate();
    if (!gen)
        return;

    /*
     * Do not mark if the generator is running; the contents may be trash and
     * will be replaced when the generator stops.
     */
    if (gen->state == JSGEN_RUNNING || gen->state == JSGEN_CLOSING)
        return;

    JSStackFrame *fp = gen->getFloatingFrame();
    JS_ASSERT(gen->getLiveFrame() == fp);
    TraceValues(trc, gen->floatingStack, fp->argEnd(), "generator slots");
    js_TraceStackFrame(trc, fp);
    TraceValues(trc, fp->slots(), gen->savedRegs.sp, "generator slots");
}

JSExtendedClass js_GeneratorClass = {
  { js_Generator_str,
    JSCLASS_HAS_PRIVATE |
    JSCLASS_HAS_CACHED_PROTO(JSProto_Generator) |
    JSCLASS_IS_ANONYMOUS |
    JSCLASS_MARK_IS_TRACE |
    JSCLASS_IS_EXTENDED,
    JS_PropertyStub,  JS_PropertyStub, JS_PropertyStub, JS_PropertyStub,
    JS_EnumerateStub, JS_ResolveStub,  JS_ConvertStub,  generator_finalize,
    NULL,             NULL,            NULL,            NULL,
    NULL,             NULL,            JS_CLASS_TRACE(generator_trace), NULL },
    NULL,             NULL,            NULL,            iterator_iterator,
    NULL,
    JSCLASS_NO_RESERVED_MEMBERS
};

/*
 * Called from the JSOP_GENERATOR case in the interpreter, with fp referring
 * to the frame by which the generator function was activated.  Create a new
 * JSGenerator object, which contains its own JSStackFrame that we populate
 * from *fp.  We know that upon return, the JSOP_GENERATOR opcode will return
 * from the activation in fp, so we can steal away fp->callobj and fp->argsobj
 * if they are non-null.
 */
JS_REQUIRES_STACK JSObject *
js_NewGenerator(JSContext *cx)
{
<<<<<<< HEAD
    JSObject *obj = js_NewObject(cx, &js_GeneratorClass, NULL, NULL);
=======
    JSObject *obj = NewObject(cx, &js_GeneratorClass.base, NULL, NULL);
>>>>>>> 456b1212
    if (!obj)
        return NULL;

    /* Load and compute stack slot counts. */
    JSStackFrame *fp = cx->fp;
    uintN argc = fp->argc;
    uintN nargs = JS_MAX(argc, fp->fun->nargs);
    uintN vplen = 2 + nargs;

    /* Compute JSGenerator size. */
    uintN nbytes = sizeof(JSGenerator) +
                   (-1 + /* one jsval included in JSGenerator */
                    vplen +
<<<<<<< HEAD
                    ValuesPerStackFrame +
=======
                    VALUES_PER_STACK_FRAME +
>>>>>>> 456b1212
                    fp->script->nslots) * sizeof(jsval);

    JSGenerator *gen = (JSGenerator *) cx->malloc(nbytes);
    if (!gen)
        return NULL;

    /* Cut up floatingStack space. */
    jsval *vp = gen->floatingStack;
    JSStackFrame *newfp = reinterpret_cast<JSStackFrame *>(vp + vplen);
    jsval *slots = newfp->slots();

    /* Initialize JSGenerator. */
    gen->obj = obj;
    gen->state = JSGEN_NEWBORN;
    gen->savedRegs.pc = cx->regs->pc;
    JS_ASSERT(cx->regs->sp == fp->slots() + fp->script->nfixed);
    gen->savedRegs.sp = slots + fp->script->nfixed;
    gen->vplen = vplen;
    gen->liveFrame = newfp;

    /* Copy generator's stack frame copy in from |cx->fp|. */
    newfp->imacpc = NULL;
    newfp->callobj = fp->callobj;
    if (fp->callobj) {      /* Steal call object. */
        fp->callobj->setPrivate(newfp);
        fp->callobj = NULL;
    }
    newfp->argsobj = fp->argsobj;
    if (fp->argsobj) {      /* Steal args object. */
        JSVAL_TO_OBJECT(fp->argsobj)->setPrivate(newfp);
        fp->argsobj = NULL;
    }
    newfp->script = fp->script;
    newfp->fun = fp->fun;
    newfp->thisv = fp->thisv;
    newfp->argc = fp->argc;
    newfp->argv = vp + 2;
    newfp->rval = fp->rval;
    newfp->annotation = NULL;
    newfp->scopeChain = fp->scopeChain;
    JS_ASSERT(!fp->blockChain);
    newfp->blockChain = NULL;
    newfp->flags = fp->flags | JSFRAME_GENERATOR | JSFRAME_FLOATING_GENERATOR;

    /* Copy in arguments and slots. */
    memcpy(vp, fp->argv - 2, vplen * sizeof(jsval));
    memcpy(slots, fp->slots(), fp->script->nfixed * sizeof(jsval));

    obj->setPrivate(gen);
    return obj;
}

JSGenerator *
js_FloatingFrameToGenerator(JSStackFrame *fp)
{
    JS_ASSERT(fp->isGenerator() && fp->isFloatingGenerator());
    char *floatingStackp = (char *)(fp->argv - 2);
    char *p = floatingStackp - offsetof(JSGenerator, floatingStack);
    return reinterpret_cast<JSGenerator *>(p);
}

typedef enum JSGeneratorOp {
    JSGENOP_NEXT,
    JSGENOP_SEND,
    JSGENOP_THROW,
    JSGENOP_CLOSE
} JSGeneratorOp;

/*
 * Start newborn or restart yielding generator and perform the requested
 * operation inside its frame.
 */
static JS_REQUIRES_STACK JSBool
SendToGenerator(JSContext *cx, JSGeneratorOp op, JSObject *obj,
                JSGenerator *gen, jsval arg)
{
    if (gen->state == JSGEN_RUNNING || gen->state == JSGEN_CLOSING) {
        js_ReportValueError(cx, JSMSG_NESTING_GENERATOR,
                            JSDVG_SEARCH_STACK, OBJECT_TO_JSVAL(obj),
                            JS_GetFunctionId(gen->getFloatingFrame()->fun));
        return JS_FALSE;
    }

    /* Check for OOM errors here, where we can fail easily. */
    if (!cx->ensureGeneratorStackSpace())
        return JS_FALSE;

    JS_ASSERT(gen->state ==  JSGEN_NEWBORN || gen->state == JSGEN_OPEN);
    switch (op) {
      case JSGENOP_NEXT:
      case JSGENOP_SEND:
        if (gen->state == JSGEN_OPEN) {
            /*
             * Store the argument to send as the result of the yield
             * expression.
             */
            gen->savedRegs.sp[-1] = arg;
        }
        gen->state = JSGEN_RUNNING;
        break;

      case JSGENOP_THROW:
        JS_SetPendingException(cx, arg);
        gen->state = JSGEN_RUNNING;
        break;

      default:
        JS_ASSERT(op == JSGENOP_CLOSE);
        JS_SetPendingException(cx, JSVAL_ARETURN);
        gen->state = JSGEN_CLOSING;
        break;
    }

    JSStackFrame *genfp = gen->getFloatingFrame();
    JSBool ok;
    {
        jsval *genVp = gen->floatingStack;
        uintN vplen = gen->vplen;
<<<<<<< HEAD
        uintN nslots = genfp->script->nslots;
=======
        uintN nfixed = genfp->script->nslots;
>>>>>>> 456b1212

        /*
         * Get a pointer to new frame/slots. This memory is not "claimed", so
         * the code before pushExecuteFrame must not reenter the interpreter.
         */
        ExecuteFrameGuard frame;
<<<<<<< HEAD
        if (!cx->stack().getExecuteFrame(cx, cx->fp, vplen, nslots, frame)) {
=======
        if (!cx->stack().getExecuteFrame(cx, cx->fp, vplen, nfixed, frame)) {
>>>>>>> 456b1212
            gen->state = JSGEN_CLOSED;
            return JS_FALSE;
        }

        jsval *vp = frame.getvp();
        JSStackFrame *fp = frame.getFrame();

        /*
         * Copy and rebase stack frame/args/slots. The "floating" flag must
         * only be set on the generator's frame. See args_or_call_trace.
         */
        uintN usedBefore = gen->savedRegs.sp - genVp;
        memcpy(vp, genVp, usedBefore * sizeof(jsval));
        fp->flags &= ~JSFRAME_FLOATING_GENERATOR;
        fp->argv = vp + 2;
        gen->savedRegs.sp = fp->slots() + (gen->savedRegs.sp - genfp->slots());
        JS_ASSERT(uintN(gen->savedRegs.sp - fp->slots()) <= fp->script->nslots);

#ifdef DEBUG
        JSObject *callobjBefore = fp->callobj;
        jsval argsobjBefore = fp->argsobj;
#endif

        /*
         * Repoint Call, Arguments, Block and With objects to the new live
         * frame. Call and Arguments are done directly because we have
         * pointers to them. Block and With objects are done indirectly through
         * 'liveFrame'. See js_LiveFrameToFloating comment in jsiter.h.
         */
        if (genfp->callobj)
            fp->callobj->setPrivate(fp);
        if (genfp->argsobj)
            JSVAL_TO_OBJECT(fp->argsobj)->setPrivate(fp);
        gen->liveFrame = fp;
        (void)cx->enterGenerator(gen); /* OOM check above. */

        /* Officially push |fp|. |frame|'s destructor pops. */
        cx->stack().pushExecuteFrame(cx, frame, gen->savedRegs, NULL);

        ok = js_Interpret(cx);

        /* Restore call/args/block objects. */
        cx->leaveGenerator(gen);
        gen->liveFrame = genfp;
        if (fp->argsobj)
            JSVAL_TO_OBJECT(fp->argsobj)->setPrivate(genfp);
        if (fp->callobj)
            fp->callobj->setPrivate(genfp);

        JS_ASSERT_IF(argsobjBefore, argsobjBefore == fp->argsobj);
        JS_ASSERT_IF(callobjBefore, callobjBefore == fp->callobj);

        /* Copy and rebase stack frame/args/slots. Restore "floating" flag. */
        JS_ASSERT(uintN(gen->savedRegs.sp - fp->slots()) <= fp->script->nslots);
        uintN usedAfter = gen->savedRegs.sp - vp;
        memcpy(genVp, vp, usedAfter * sizeof(jsval));
        genfp->flags |= JSFRAME_FLOATING_GENERATOR;
        genfp->argv = genVp + 2;
        gen->savedRegs.sp = genfp->slots() + (gen->savedRegs.sp - fp->slots());
        JS_ASSERT(uintN(gen->savedRegs.sp - genfp->slots()) <= genfp->script->nslots);
    }

    if (gen->getFloatingFrame()->flags & JSFRAME_YIELDING) {
        /* Yield cannot fail, throw or be called on closing. */
        JS_ASSERT(ok);
        JS_ASSERT(!cx->throwing);
        JS_ASSERT(gen->state == JSGEN_RUNNING);
        JS_ASSERT(op != JSGENOP_CLOSE);
        genfp->flags &= ~JSFRAME_YIELDING;
        gen->state = JSGEN_OPEN;
        return JS_TRUE;
    }

    genfp->rval = JSVAL_VOID;
    gen->state = JSGEN_CLOSED;
    if (ok) {
        /* Returned, explicitly or by falling off the end. */
        if (op == JSGENOP_CLOSE)
            return JS_TRUE;
        return js_ThrowStopIteration(cx);
    }

    /*
     * An error, silent termination by operation callback or an exception.
     * Propagate the condition to the caller.
     */
    return JS_FALSE;
}

static JS_REQUIRES_STACK JSBool
CloseGenerator(JSContext *cx, JSObject *obj)
{
    JS_ASSERT(obj->getClass() == &js_GeneratorClass.base);

    JSGenerator *gen = (JSGenerator *) obj->getPrivate();
    if (!gen) {
        /* Generator prototype object. */
        return JS_TRUE;
    }

    if (gen->state == JSGEN_CLOSED)
        return JS_TRUE;

    return SendToGenerator(cx, JSGENOP_CLOSE, obj, gen, JSVAL_VOID);
}

/*
 * Common subroutine of generator_(next|send|throw|close) methods.
 */
static JSBool
generator_op(JSContext *cx, JSGeneratorOp op, jsval *vp, uintN argc)
{
    JSObject *obj;
    jsval arg;

    LeaveTrace(cx);

    obj = JS_THIS_OBJECT(cx, vp);
    if (!JS_InstanceOf(cx, obj, &js_GeneratorClass.base, vp + 2))
        return JS_FALSE;

    JSGenerator *gen = (JSGenerator *) obj->getPrivate();
    if (!gen) {
        /* This happens when obj is the generator prototype. See bug 352885. */
        goto closed_generator;
    }

    if (gen->state == JSGEN_NEWBORN) {
        switch (op) {
          case JSGENOP_NEXT:
          case JSGENOP_THROW:
            break;

          case JSGENOP_SEND:
            if (argc >= 1 && !JSVAL_IS_VOID(vp[2])) {
                js_ReportValueError(cx, JSMSG_BAD_GENERATOR_SEND,
                                    JSDVG_SEARCH_STACK, vp[2], NULL);
                return JS_FALSE;
            }
            break;

          default:
            JS_ASSERT(op == JSGENOP_CLOSE);
            gen->state = JSGEN_CLOSED;
            return JS_TRUE;
        }
    } else if (gen->state == JSGEN_CLOSED) {
      closed_generator:
        switch (op) {
          case JSGENOP_NEXT:
          case JSGENOP_SEND:
            return js_ThrowStopIteration(cx);
          case JSGENOP_THROW:
            JS_SetPendingException(cx, argc >= 1 ? vp[2] : JSVAL_VOID);
            return JS_FALSE;
          default:
            JS_ASSERT(op == JSGENOP_CLOSE);
            return JS_TRUE;
        }
    }

    arg = ((op == JSGENOP_SEND || op == JSGENOP_THROW) && argc != 0)
          ? vp[2]
          : JSVAL_VOID;
    if (!SendToGenerator(cx, op, obj, gen, arg))
        return JS_FALSE;
    *vp = gen->getFloatingFrame()->rval;
    return JS_TRUE;
}

static JSBool
generator_send(JSContext *cx, uintN argc, jsval *vp)
{
    return generator_op(cx, JSGENOP_SEND, vp, argc);
}

static JSBool
generator_next(JSContext *cx, uintN argc, jsval *vp)
{
    return generator_op(cx, JSGENOP_NEXT, vp, argc);
}

static JSBool
generator_throw(JSContext *cx, uintN argc, jsval *vp)
{
    return generator_op(cx, JSGENOP_THROW, vp, argc);
}

static JSBool
generator_close(JSContext *cx, uintN argc, jsval *vp)
{
    return generator_op(cx, JSGENOP_CLOSE, vp, argc);
}

static JSFunctionSpec generator_methods[] = {
    JS_FN(js_next_str,      generator_next,     0,JSPROP_ROPERM),
    JS_FN(js_send_str,      generator_send,     1,JSPROP_ROPERM),
    JS_FN(js_throw_str,     generator_throw,    1,JSPROP_ROPERM),
    JS_FN(js_close_str,     generator_close,    0,JSPROP_ROPERM),
    JS_FS_END
};

#endif /* JS_HAS_GENERATORS */

JSObject *
js_InitIteratorClasses(JSContext *cx, JSObject *obj)
{
    JSObject *proto, *stop;

    /* Idempotency required: we initialize several things, possibly lazily. */
    if (!js_GetClassObject(cx, obj, JSProto_StopIteration, &stop))
        return NULL;
    if (stop)
        return stop;

    proto = JS_InitClass(cx, obj, NULL, &js_IteratorClass.base, Iterator, 2,
                         NULL, iterator_methods, NULL, NULL);
    if (!proto)
        return NULL;

#if JS_HAS_GENERATORS
    /* Initialize the generator internals if configured. */
    if (!JS_InitClass(cx, obj, NULL, &js_GeneratorClass.base, NULL, 0,
                      NULL, generator_methods, NULL, NULL)) {
        return NULL;
    }
#endif

    return JS_InitClass(cx, obj, NULL, &js_StopIterationClass, NULL, 0,
                        NULL, NULL, NULL, NULL);
}<|MERGE_RESOLUTION|>--- conflicted
+++ resolved
@@ -768,11 +768,7 @@
 JS_REQUIRES_STACK JSObject *
 js_NewGenerator(JSContext *cx)
 {
-<<<<<<< HEAD
-    JSObject *obj = js_NewObject(cx, &js_GeneratorClass, NULL, NULL);
-=======
     JSObject *obj = NewObject(cx, &js_GeneratorClass.base, NULL, NULL);
->>>>>>> 456b1212
     if (!obj)
         return NULL;
 
@@ -786,11 +782,7 @@
     uintN nbytes = sizeof(JSGenerator) +
                    (-1 + /* one jsval included in JSGenerator */
                     vplen +
-<<<<<<< HEAD
-                    ValuesPerStackFrame +
-=======
                     VALUES_PER_STACK_FRAME +
->>>>>>> 456b1212
                     fp->script->nslots) * sizeof(jsval);
 
     JSGenerator *gen = (JSGenerator *) cx->malloc(nbytes);
@@ -909,22 +901,14 @@
     {
         jsval *genVp = gen->floatingStack;
         uintN vplen = gen->vplen;
-<<<<<<< HEAD
-        uintN nslots = genfp->script->nslots;
-=======
         uintN nfixed = genfp->script->nslots;
->>>>>>> 456b1212
 
         /*
          * Get a pointer to new frame/slots. This memory is not "claimed", so
          * the code before pushExecuteFrame must not reenter the interpreter.
          */
         ExecuteFrameGuard frame;
-<<<<<<< HEAD
-        if (!cx->stack().getExecuteFrame(cx, cx->fp, vplen, nslots, frame)) {
-=======
         if (!cx->stack().getExecuteFrame(cx, cx->fp, vplen, nfixed, frame)) {
->>>>>>> 456b1212
             gen->state = JSGEN_CLOSED;
             return JS_FALSE;
         }
