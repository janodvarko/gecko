/* -*- Mode: C++; tab-width: 4; indent-tabs-mode: nil; c-basic-offset: 4 -*-
 * vim: set ts=4 sw=4 et tw=99:
 *
 * ***** BEGIN LICENSE BLOCK *****
 * Version: MPL 1.1/GPL 2.0/LGPL 2.1
 *
 * The contents of this file are subject to the Mozilla Public License Version
 * 1.1 (the "License"); you may not use this file except in compliance with
 * the License. You may obtain a copy of the License at
 * http://www.mozilla.org/MPL/
 *
 * Software distributed under the License is distributed on an "AS IS" basis,
 * WITHOUT WARRANTY OF ANY KIND, either express or implied. See the License
 * for the specific language governing rights and limitations under the
 * License.
 *
 * The Original Code is Mozilla SpiderMonkey JavaScript 1.9 code, released
 * May 28, 2008.
 *
 * The Initial Developer of the Original Code is
 *   Brendan Eich <brendan@mozilla.org>
 *
 * Contributor(s):
 *   David Anderson <danderson@mozilla.com>
 *   David Mandelin <dmandelin@mozilla.com>
 *   Sean Stangl    <sstangl@mozilla.com>
 *
 * Alternatively, the contents of this file may be used under the terms of
 * either of the GNU General Public License Version 2 or later (the "GPL"),
 * or the GNU Lesser General Public License Version 2.1 or later (the "LGPL"),
 * in which case the provisions of the GPL or the LGPL are applicable instead
 * of those above. If you wish to allow use of your version of this file only
 * under the terms of either the GPL or the LGPL, and not to allow others to
 * use your version of this file under the terms of the MPL, indicate your
 * decision by deleting the provisions above and replace them with the notice
 * and other provisions required by the GPL or the LGPL. If you do not delete
 * the provisions above, a recipient may use your version of this file under
 * the terms of any one of the MPL, the GPL or the LGPL.
 *
 * ***** END LICENSE BLOCK ***** */
#include "jsbool.h"
#include "jslibmath.h"
#include "jsnum.h"
#include "methodjit/MethodJIT.h"
#include "methodjit/Compiler.h"
#include "methodjit/StubCalls.h"
#include "methodjit/FrameState-inl.h"

using namespace js;
using namespace js::mjit;
using namespace JSC;

typedef JSC::MacroAssembler::FPRegisterID FPRegisterID;

bool
mjit::Compiler::tryBinaryConstantFold(JSContext *cx, FrameState &frame, JSOp op,
                                      FrameEntry *lhs, FrameEntry *rhs)
{
    if (!lhs->isConstant() || !rhs->isConstant())
        return false;

    const Value &L = lhs->getValue();
    const Value &R = rhs->getValue();

    if (!L.isPrimitive() || !R.isPrimitive() ||
        (op == JSOP_ADD && (L.isString() || R.isString()))) {
        return false;
    }

    bool needInt;
    switch (op) {
      case JSOP_ADD:
      case JSOP_SUB:
      case JSOP_MUL:
      case JSOP_DIV:
      case JSOP_MOD:
        needInt = false;
        break;

      case JSOP_RSH:
        needInt = true;
        break;

      default:
        JS_NOT_REACHED("NYI");
        needInt = false; /* Silence compiler warning. */
        break;
    }

    double dL = 0, dR = 0;
    int32_t nL = 0, nR = 0;
    /*
     * We don't need to check for conversion failure, since primitive conversion
     * is infallible.
     */
    if (needInt) {
        ValueToECMAInt32(cx, L, &nL);
        ValueToECMAInt32(cx, R, &nR);
    } else {
        ValueToNumber(cx, L, &dL);
        ValueToNumber(cx, R, &dR);
    }

    switch (op) {
      case JSOP_ADD:
        dL += dR;
        break;
      case JSOP_SUB:
        dL -= dR;
        break;
      case JSOP_MUL:
        dL *= dR;
        break;
      case JSOP_DIV:
        if (dR == 0) {
#ifdef XP_WIN
            if (JSDOUBLE_IS_NaN(dR))
                dL = js_NaN;
            else
#endif
            if (dL == 0 || JSDOUBLE_IS_NaN(dL))
                dL = js_NaN;
            else if (JSDOUBLE_IS_NEG(dL) != JSDOUBLE_IS_NEG(dR))
                dL = cx->runtime->negativeInfinityValue.toDouble();
            else
                dL = cx->runtime->positiveInfinityValue.toDouble();
        } else {
            dL /= dR;
        }
        break;
      case JSOP_MOD:
        if (dL == 0)
            dL = js_NaN;
        else
            dL = js_fmod(dR, dL);
        break;

      case JSOP_RSH:
        nL >>= (nR & 31);
        break;

      default:
        JS_NOT_REACHED("NYI");
        break;
    }

    Value v;
    if (needInt)
        v.setInt32(nL);
    else
        v.setNumber(dL);
    frame.popn(2);
    frame.push(v);

    return true;
}

void
mjit::Compiler::slowLoadConstantDouble(Assembler &masm,
                                       FrameEntry *fe, FPRegisterID fpreg)
{
    DoublePatch patch;
    if (fe->getKnownType() == JSVAL_TYPE_INT32)
        patch.d = (double)fe->getValue().toInt32();
    else
        patch.d = fe->getValue().toDouble();
    patch.label = masm.loadDouble(NULL, fpreg);
    patch.ool = &masm != &this->masm;
    JS_ASSERT_IF(patch.ool, &masm == &stubcc.masm);
    doubleList.append(patch);
}

void
mjit::Compiler::maybeJumpIfNotInt32(Assembler &masm, MaybeJump &mj, FrameEntry *fe,
                                    MaybeRegisterID &mreg)
{
    if (!fe->isTypeKnown()) {
        if (mreg.isSet())
            mj.setJump(masm.testInt32(Assembler::NotEqual, mreg.reg()));
        else
            mj.setJump(masm.testInt32(Assembler::NotEqual, frame.addressOf(fe)));
    } else if (fe->getKnownType() != JSVAL_TYPE_INT32) {
        mj.setJump(masm.jump());
    }
}

void
mjit::Compiler::maybeJumpIfNotDouble(Assembler &masm, MaybeJump &mj, FrameEntry *fe,
                                    MaybeRegisterID &mreg)
{
    if (!fe->isTypeKnown()) {
        if (mreg.isSet())
            mj.setJump(masm.testDouble(Assembler::NotEqual, mreg.reg()));
        else
            mj.setJump(masm.testDouble(Assembler::NotEqual, frame.addressOf(fe)));
    } else if (fe->getKnownType() != JSVAL_TYPE_DOUBLE) {
        mj.setJump(masm.jump());
    }
}

void
mjit::Compiler::jsop_binary(JSOp op, VoidStub stub, JSValueType type)
{
    FrameEntry *rhs = frame.peek(-1);
    FrameEntry *lhs = frame.peek(-2);

    if (tryBinaryConstantFold(cx, frame, op, lhs, rhs))
        return;

    /*
     * Bail out if there are unhandled types or ops.
     * This is temporary while ops are still being implemented.
     */
    if ((op == JSOP_MOD) ||
        (lhs->isTypeKnown() && (lhs->getKnownType() > JSVAL_UPPER_INCL_TYPE_OF_NUMBER_SET)) ||
        (rhs->isTypeKnown() && (rhs->getKnownType() > JSVAL_UPPER_INCL_TYPE_OF_NUMBER_SET)) 
#if defined(JS_CPU_ARM)
        /* ARM cannot detect integer overflow with multiplication. */
        || op == JSOP_MUL
#endif /* JS_CPU_ARM */
    ) {
        bool isStringResult = (op == JSOP_ADD) &&
                              (lhs->isType(JSVAL_TYPE_STRING) ||
                               rhs->isType(JSVAL_TYPE_STRING));
        JS_ASSERT_IF(isStringResult && type != JSVAL_TYPE_UNKNOWN, type == JSVAL_TYPE_STRING);

        prepareStubCall(Uses(2));
        INLINE_STUBCALL(stub);
        frame.popn(2);
        frame.pushSynced(isStringResult ? JSVAL_TYPE_STRING : type);
        return;
    }

    /* Can do int math iff there is no double constant and the op is not division. */
    bool canDoIntMath = op != JSOP_DIV && type != JSVAL_TYPE_DOUBLE &&
                        !((rhs->isTypeKnown() && rhs->getKnownType() == JSVAL_TYPE_DOUBLE) ||
                          (lhs->isTypeKnown() && lhs->getKnownType() == JSVAL_TYPE_DOUBLE));

    if (canDoIntMath)
        jsop_binary_full(lhs, rhs, op, stub, type);
    else
        jsop_binary_double(lhs, rhs, op, stub, type);
}

static void
EmitDoubleOp(JSOp op, FPRegisterID fpRight, FPRegisterID fpLeft, Assembler &masm)
{
    switch (op) {
      case JSOP_ADD:
        masm.addDouble(fpRight, fpLeft);
        break;

      case JSOP_SUB:
        masm.subDouble(fpRight, fpLeft);
        break;

      case JSOP_MUL:
        masm.mulDouble(fpRight, fpLeft);
        break;

      case JSOP_DIV:
        masm.divDouble(fpRight, fpLeft);
        break;

      default:
        JS_NOT_REACHED("unrecognized binary op");
    }
}

mjit::MaybeJump
mjit::Compiler::loadDouble(FrameEntry *fe, FPRegisterID *fpReg, bool *allocated)
{
    MaybeJump notNumber;

    if (!fe->isConstant() && fe->isType(JSVAL_TYPE_DOUBLE)) {
        *fpReg = frame.tempFPRegForData(fe);
        *allocated = false;
        return notNumber;
    }

    *fpReg = frame.allocFPReg();
    *allocated = true;

    if (fe->isConstant()) {
        slowLoadConstantDouble(masm, fe, *fpReg);
    } else if (!fe->isTypeKnown()) {
        frame.tempRegForType(fe);
        Jump j = frame.testDouble(Assembler::Equal, fe);
        notNumber = frame.testInt32(Assembler::NotEqual, fe);
        frame.convertInt32ToDouble(masm, fe, *fpReg);
        Jump converted = masm.jump();
        j.linkTo(masm.label(), &masm);
        // CANDIDATE
        frame.loadDouble(fe, *fpReg, masm);
        converted.linkTo(masm.label(), &masm);
    } else {
        JS_ASSERT(fe->isType(JSVAL_TYPE_INT32));
        frame.tempRegForData(fe);
        frame.convertInt32ToDouble(masm, fe, *fpReg);
    }

    return notNumber;
}

/*
 * This function emits a single fast-path for handling numerical arithmetic.
 * Unlike jsop_binary_full(), all integers are converted to doubles.
 */
void
mjit::Compiler::jsop_binary_double(FrameEntry *lhs, FrameEntry *rhs, JSOp op,
                                   VoidStub stub, JSValueType type)
{
    FPRegisterID fpLeft, fpRight;
    bool allocateLeft, allocateRight;

    MaybeJump lhsNotNumber = loadDouble(lhs, &fpLeft, &allocateLeft);
    if (lhsNotNumber.isSet())
        stubcc.linkExit(lhsNotNumber.get(), Uses(2));

    /* The left register holds the result, and needs to be mutable. */
    if (!allocateLeft) {
        FPRegisterID res = frame.allocFPReg();
        masm.moveDouble(fpLeft, res);
        fpLeft = res;
        allocateLeft = true;
    }

    MaybeJump rhsNotNumber;
    if (frame.haveSameBacking(lhs, rhs)) {
        fpRight = fpLeft;
        allocateRight = false;
    } else {
        rhsNotNumber = loadDouble(rhs, &fpRight, &allocateRight);
        if (rhsNotNumber.isSet())
            stubcc.linkExit(rhsNotNumber.get(), Uses(2));
    }

    EmitDoubleOp(op, fpRight, fpLeft, masm);
    
    MaybeJump done;

    /*
     * Try to convert result to integer, if the result has unknown or integer type.
     * Skip this for 1/x or -1/x, as the result is unlikely to fit in an int.
     */
    if (op == JSOP_DIV &&
        (type == JSVAL_TYPE_INT32 ||
         (type == JSVAL_TYPE_UNKNOWN &&
          !(lhs->isConstant() && lhs->isType(JSVAL_TYPE_INT32) &&
            abs(lhs->getValue().toInt32()) == 1)))) {
        RegisterID reg = frame.allocReg();
        JumpList isDouble;
        masm.branchConvertDoubleToInt32(fpLeft, reg, isDouble, fpRight);
        
        masm.storeValueFromComponents(ImmType(JSVAL_TYPE_INT32), reg,
                                      frame.addressOf(lhs));
        
        frame.freeReg(reg);
        done.setJump(masm.jump());

        isDouble.linkTo(masm.label(), &masm);
    }

    if (type == JSVAL_TYPE_UNKNOWN) {
        masm.storeDouble(fpLeft, frame.addressOf(lhs));
    } else if (type == JSVAL_TYPE_INT32) {
        /*
         * Integer conversion failed, but the result is expected to be an integer.
         * Call a stub and try harder to convert to int32, or failing that trigger
         * recompilation of this script.
         */
        JS_ASSERT(op == JSOP_DIV);
        stubcc.linkExit(masm.jump(), Uses(2));
    }

    if (done.isSet())
        done.getJump().linkTo(masm.label(), &masm);

    stubcc.leave();
    OOL_STUBCALL(stub);

    if (allocateRight)
        frame.freeFPReg(fpRight);

    frame.popn(2);

    if (type == JSVAL_TYPE_UNKNOWN) {
        frame.freeFPReg(fpLeft);
        frame.pushSynced(type);
    } else if (type == JSVAL_TYPE_DOUBLE) {
        frame.pushDouble(fpLeft);
    } else {
        JS_ASSERT(op == JSOP_DIV && type == JSVAL_TYPE_INT32);
        frame.freeFPReg(fpLeft);
        frame.pushSynced(type);
    }

    stubcc.rejoin(Changes(1));
}

/*
 * Simpler version of jsop_binary_full() for when lhs == rhs.
 */
void
mjit::Compiler::jsop_binary_full_simple(FrameEntry *fe, JSOp op, VoidStub stub, JSValueType type)
{
    FrameEntry *lhs = frame.peek(-2);

    /* Easiest case: known double. Don't bother conversion back yet? */
    if (fe->isType(JSVAL_TYPE_DOUBLE)) {
        FPRegisterID fpreg = frame.allocFPReg();
        FPRegisterID lhs = frame.tempFPRegForData(fe);
        masm.moveDouble(lhs, fpreg);
        EmitDoubleOp(op, fpreg, fpreg, masm);
        frame.popn(2);

        JS_ASSERT(type == JSVAL_TYPE_DOUBLE);  /* :XXX: can fail */
        frame.pushDouble(fpreg);
        return;
    }

    /* Allocate all registers up-front. */
    FrameState::BinaryAlloc regs;
    frame.allocForSameBinary(fe, op, regs);

    MaybeJump notNumber;
    MaybeJump doublePathDone;
    if (!fe->isTypeKnown()) {
        Jump notInt = masm.testInt32(Assembler::NotEqual, regs.lhsType.reg());
        stubcc.linkExitDirect(notInt, stubcc.masm.label());

        notNumber = stubcc.masm.testDouble(Assembler::NotEqual, regs.lhsType.reg());
        frame.loadDouble(fe, regs.lhsFP, stubcc.masm);
        EmitDoubleOp(op, regs.lhsFP, regs.lhsFP, stubcc.masm);

        /* Force the double back to memory. */
        Address result = frame.addressOf(lhs);
        stubcc.masm.storeDouble(regs.lhsFP, result);

        /* Load the payload into the result reg so the rejoin is safe. */
        stubcc.masm.loadPayload(result, regs.result);

        doublePathDone = stubcc.masm.jump();
    }

    /* Okay - good to emit the integer fast-path. */
    MaybeJump overflow;
    switch (op) {
      case JSOP_ADD:
        overflow = masm.branchAdd32(Assembler::Overflow, regs.result, regs.result);
        break;

      case JSOP_SUB:
        overflow = masm.branchSub32(Assembler::Overflow, regs.result, regs.result);
        break;

#if !defined(JS_CPU_ARM)
      case JSOP_MUL:
        overflow = masm.branchMul32(Assembler::Overflow, regs.result, regs.result);
        break;
#endif

      default:
        JS_NOT_REACHED("unrecognized op");
    }
    
    JS_ASSERT(overflow.isSet());

    /*
     * Integer overflow path. Restore the original values and make a stub call,
     * which could trigger recompilation.
     */
    stubcc.linkExitDirect(overflow.get(), stubcc.masm.label());
    frame.rematBinary(fe, NULL, regs, stubcc.masm);
    stubcc.syncExitAndJump(Uses(2));

    /* Slow paths funnel here. */
    if (notNumber.isSet())
        notNumber.get().linkTo(stubcc.masm.label(), &stubcc.masm);

    /* Slow call - use frame.sync to avoid erroneous jump repatching in stubcc. */
    frame.sync(stubcc.masm, Uses(2));
    stubcc.leave();
    OOL_STUBCALL(stub);

    /* Finish up stack operations. */
    frame.popn(2);

    if (type == JSVAL_TYPE_INT32)
        frame.pushTypedPayload(type, regs.result);
    else
        frame.pushNumber(regs.result, true);

    frame.freeFPReg(regs.lhsFP);

    /* Merge back OOL double path. */
    if (doublePathDone.isSet())
        stubcc.linkRejoin(doublePathDone.get());

    stubcc.rejoin(Changes(1));
}

/*
 * This function emits multiple fast-paths for handling numerical arithmetic.
 * Currently, it handles only ADD, SUB, and MUL, where both LHS and RHS are
 * known not to be doubles.
 *
 * The control flow of the emitted code depends on which types are known.
 * Given both types are unknown, the full spread looks like:
 *
 * Inline                              OOL
 * ~~~~~~~~~~~~~~~~~~~~~~~~~~~~~~~~~~~~~~~~~~~~~~~~~~~~~~~
 * Is LHS Int32?  ------ No -------->  Is LHS Double?  ----- No -------,
 *                                     Sync LHS                        |
 *                                     Load LHS into XMM1              |
 *                                     Is RHS Double? ---- Yes --,     |
 *                                       Is RHS Int32? ---- No --|-----|
 *                                       Convert RHS into XMM0   |     |
 *                                     Else  <-------------------'     |
 *                                       Sync RHS                      |
 *                                       Load RHS into XMM0            |
 *                                     [Add,Sub,Mul] XMM0,XMM1         |
 *                                     Jump ---------------------,     |
 *                                                               |     |
 * Is RHS Int32?  ------ No ------->   Is RHS Double? ----- No --|-----|
 *                                     Sync RHS                  |     |
 *                                     Load RHS into XMM0        |     |
 *                                     Convert LHS into XMM1     |     |
 *                                     [Add,Sub,Mul] XMM0,XMM1   |     |
 *                                     Jump ---------------------|   Slow Call
 *                                                               |
 * [Add,Sub,Mul] RHS, LHS                                        |
 * Overflow      ------ Yes ------->   Convert RHS into XMM0     |
 *                                     Convert LHS into XMM1     |
 *                                     [Add,Sub,Mul] XMM0,XMM1   |
 *                                     Sync XMM1 to stack    <---'
 *  <--------------------------------- Rejoin
 */
void
mjit::Compiler::jsop_binary_full(FrameEntry *lhs, FrameEntry *rhs, JSOp op,
                                 VoidStub stub, JSValueType type)
{
    if (frame.haveSameBacking(lhs, rhs)) {
        jsop_binary_full_simple(lhs, op, stub, type);
        return;
    }

    /* Allocate all registers up-front. */
    FrameState::BinaryAlloc regs;
    frame.allocForBinary(lhs, rhs, op, regs);

    /* Quick-test some invariants. */
    JS_ASSERT_IF(lhs->isTypeKnown(), lhs->getKnownType() == JSVAL_TYPE_INT32);
    JS_ASSERT_IF(rhs->isTypeKnown(), rhs->getKnownType() == JSVAL_TYPE_INT32);

    MaybeJump lhsNotDouble, rhsNotNumber, lhsUnknownDone;
    if (!lhs->isTypeKnown())
        emitLeftDoublePath(lhs, rhs, regs, lhsNotDouble, rhsNotNumber, lhsUnknownDone);

    MaybeJump rhsNotNumber2;
    if (!rhs->isTypeKnown())
        emitRightDoublePath(lhs, rhs, regs, rhsNotNumber2);

    /* Perform the double addition. */
    MaybeJump doublePathDone;
    if (!rhs->isTypeKnown() || lhsUnknownDone.isSet()) {
        /* If the LHS type was not known, link its path here. */
        if (lhsUnknownDone.isSet())
            lhsUnknownDone.get().linkTo(stubcc.masm.label(), &stubcc.masm);
        
        /* Perform the double operation. */
        EmitDoubleOp(op, regs.rhsFP, regs.lhsFP, stubcc.masm);

        /* Force the double back to memory. */
        Address result = frame.addressOf(lhs);
        stubcc.masm.storeDouble(regs.lhsFP, result);

        /* Load the payload into the result reg so the rejoin is safe. */
        stubcc.masm.loadPayload(result, regs.result);

        /* We'll link this back up later, at the bottom of the op. */
        doublePathDone = stubcc.masm.jump();
    }

    /* Time to do the integer path. Figure out the immutable side. */
    int32 value = 0;
    JSOp origOp = op;
    MaybeRegisterID reg;
    MaybeJump preOverflow;
    if (!regs.resultHasRhs) {
        if (!regs.rhsData.isSet())
            value = rhs->getValue().toInt32();
        else
            reg = regs.rhsData.reg();
    } else {
        if (!regs.lhsData.isSet())
            value = lhs->getValue().toInt32();
        else
            reg = regs.lhsData.reg();
        if (op == JSOP_SUB) {
            // If the RHS is 0x80000000, the smallest negative value, neg does
            // not work. Guard against this and treat it as an overflow.
            preOverflow = masm.branch32(Assembler::Equal, regs.result, Imm32(0x80000000));
            masm.neg32(regs.result);
            op = JSOP_ADD;
        }
    }

    /* Okay - good to emit the integer fast-path. */
    MaybeJump overflow;
    switch (op) {
      case JSOP_ADD:
        if (reg.isSet())
            overflow = masm.branchAdd32(Assembler::Overflow, reg.reg(), regs.result);
        else
            overflow = masm.branchAdd32(Assembler::Overflow, Imm32(value), regs.result);
        break;

      case JSOP_SUB:
        if (reg.isSet())
            overflow = masm.branchSub32(Assembler::Overflow, reg.reg(), regs.result);
        else
            overflow = masm.branchSub32(Assembler::Overflow, Imm32(value), regs.result);
        break;

#if !defined(JS_CPU_ARM)
      case JSOP_MUL:
      {
        JS_ASSERT(reg.isSet());
        
        MaybeJump storeNegZero;
        bool maybeNegZero = true;
        bool hasConstant = (lhs->isConstant() || rhs->isConstant());
        
        if (hasConstant) {
            value = (lhs->isConstant() ? lhs : rhs)->getValue().toInt32();
            RegisterID nonConstReg = lhs->isConstant() ? regs.rhsData.reg() : regs.lhsData.reg();

            if (value > 0)
                maybeNegZero = false;
            else if (value < 0)
                storeNegZero = masm.branchTest32(Assembler::Zero, nonConstReg);
            else
                storeNegZero = masm.branch32(Assembler::LessThan, nonConstReg, Imm32(0));
        }
        overflow = masm.branchMul32(Assembler::Overflow, reg.reg(), regs.result);

        if (maybeNegZero) {
            if (hasConstant) {
                stubcc.linkExit(storeNegZero.get(), Uses(2));
            } else {
                Jump isZero = masm.branchTest32(Assembler::Zero, regs.result);
                stubcc.linkExitDirect(isZero, stubcc.masm.label());

                /* Restore original value. */
                if (regs.resultHasRhs) {
                    if (regs.rhsNeedsRemat)
                        stubcc.masm.loadPayload(frame.addressForDataRemat(rhs), regs.result);
                    else
                        stubcc.masm.move(regs.rhsData.reg(), regs.result);
                } else {
                    if (regs.lhsNeedsRemat)
                        stubcc.masm.loadPayload(frame.addressForDataRemat(lhs), regs.result);
                    else
                        stubcc.masm.move(regs.lhsData.reg(), regs.result);
                }
                storeNegZero = stubcc.masm.branchOr32(Assembler::Signed, reg.reg(), regs.result);
                stubcc.masm.xor32(regs.result, regs.result);
                stubcc.crossJump(stubcc.masm.jump(), masm.label());
                storeNegZero.getJump().linkTo(stubcc.masm.label(), &stubcc.masm);
                frame.rematBinary(lhs, rhs, regs, stubcc.masm);
            }
            stubcc.syncExitAndJump(Uses(2));
        }
        break;
      }
#endif

      default:
        JS_NOT_REACHED("unrecognized op");
    }
    op = origOp;
    
    JS_ASSERT(overflow.isSet());

    /*
     * Integer overflow path. Restore the original values and make a stub call,
     * which could trigger recompilation.
     */
<<<<<<< HEAD
=======
    MaybeJump overflowDone;
    if (preOverflow.isSet())
        stubcc.linkExitDirect(preOverflow.get(), stubcc.masm.label());
>>>>>>> 3e5a5016
    stubcc.linkExitDirect(overflow.get(), stubcc.masm.label());
    frame.rematBinary(lhs, rhs, regs, stubcc.masm);
    stubcc.syncExitAndJump(Uses(2));

    /* The register allocator creates at most one temporary. */
    if (regs.extraFree.isSet())
        frame.freeReg(regs.extraFree.reg());

    /* Slow paths funnel here. */
    if (lhsNotDouble.isSet()) {
        lhsNotDouble.get().linkTo(stubcc.masm.label(), &stubcc.masm);
        if (rhsNotNumber.isSet())
            rhsNotNumber.get().linkTo(stubcc.masm.label(), &stubcc.masm);
    }
    if (rhsNotNumber2.isSet())
        rhsNotNumber2.get().linkTo(stubcc.masm.label(), &stubcc.masm);

    /* Slow call - use frame.sync to avoid erroneous jump repatching in stubcc. */
    frame.sync(stubcc.masm, Uses(2));
    stubcc.leave();
    OOL_STUBCALL(stub);

    /* Finish up stack operations. */
    frame.popn(2);

    if (type == JSVAL_TYPE_INT32)
        frame.pushTypedPayload(type, regs.result);
    else
        frame.pushNumber(regs.result, true);

    frame.freeFPReg(regs.lhsFP);
    frame.freeFPReg(regs.rhsFP);

    /* Merge back OOL double path. */
    if (doublePathDone.isSet())
        stubcc.linkRejoin(doublePathDone.get());

    stubcc.rejoin(Changes(1));
}

void
mjit::Compiler::jsop_neg()
{
    FrameEntry *fe = frame.peek(-1);

    if (fe->isTypeKnown() && fe->getKnownType() > JSVAL_UPPER_INCL_TYPE_OF_NUMBER_SET) {
        prepareStubCall(Uses(1));
        INLINE_STUBCALL(stubs::Neg);
        frame.pop();
        frame.pushSynced(knownPushedType(0));
        return;
    }

    JS_ASSERT(!fe->isConstant());

    if (fe->isType(JSVAL_TYPE_DOUBLE)) {
        FPRegisterID fpreg = frame.tempFPRegForData(fe);
        FPRegisterID res = frame.allocFPReg();
        masm.moveDouble(fpreg, res);
        masm.negateDouble(res);

        frame.pop();
        frame.pushDouble(res);

        if (recompiling) {
            OOL_STUBCALL(stubs::Neg);
            stubcc.rejoin(Changes(1));
        }

        return;
    }

    /* Load type information into register. */
    MaybeRegisterID feTypeReg;
    if (!fe->isTypeKnown() && !frame.shouldAvoidTypeRemat(fe)) {
        /* Safe because only one type is loaded. */
        feTypeReg.setReg(frame.tempRegForType(fe));

        /* Don't get clobbered by copyDataIntoReg(). */
        frame.pinReg(feTypeReg.reg());
    }

    RegisterID reg = frame.copyDataIntoReg(masm, fe);
    Label feSyncTarget = stubcc.syncExitAndJump(Uses(1));

    /* Try a double path (inline). */
    MaybeJump jmpNotDbl;
    {
        maybeJumpIfNotDouble(masm, jmpNotDbl, fe, feTypeReg);

        FPRegisterID fpreg = frame.allocFPReg();
        frame.loadDouble(fe, fpreg, masm);
        masm.negateDouble(fpreg);

        /* Overwrite pushed frame's memory (before push). */
        masm.storeDouble(fpreg, frame.addressOf(fe));
        frame.freeFPReg(fpreg);
    }

    /* Try an integer path (out-of-line). */
    MaybeJump jmpNotInt;
    MaybeJump jmpIntZero;
    MaybeJump jmpMinInt;
    MaybeJump jmpIntRejoin;
    Label lblIntPath = stubcc.masm.label();
    {
        maybeJumpIfNotInt32(stubcc.masm, jmpNotInt, fe, feTypeReg);

        /* 0 (int) -> -0 (double). */
        jmpIntZero.setJump(stubcc.masm.branch32(Assembler::Equal, reg, Imm32(0)));
        /* int32 negation on (-2147483648) yields (-2147483648). */
        jmpMinInt.setJump(stubcc.masm.branch32(Assembler::Equal, reg, Imm32(1 << 31)));

        stubcc.masm.neg32(reg);

        /* Sync back with double path. */
        stubcc.masm.storeValueFromComponents(ImmType(JSVAL_TYPE_INT32), reg,
                                             frame.addressOf(fe));

        jmpIntRejoin.setJump(stubcc.masm.jump());
    }

    frame.freeReg(reg);
    if (feTypeReg.isSet())
        frame.unpinReg(feTypeReg.reg());

    stubcc.leave();
    OOL_STUBCALL(stubs::Neg);

    frame.pop();
    frame.pushSynced(knownPushedType(0));

    /* Link jumps. */
    if (jmpNotDbl.isSet())
        stubcc.linkExitDirect(jmpNotDbl.getJump(), lblIntPath);

    if (jmpNotInt.isSet())
        jmpNotInt.getJump().linkTo(feSyncTarget, &stubcc.masm);
    if (jmpIntZero.isSet())
        jmpIntZero.getJump().linkTo(feSyncTarget, &stubcc.masm);
    if (jmpMinInt.isSet())
        jmpMinInt.getJump().linkTo(feSyncTarget, &stubcc.masm);
    if (jmpIntRejoin.isSet())
        stubcc.crossJump(jmpIntRejoin.getJump(), masm.label());

    stubcc.rejoin(Changes(1));
}

void
mjit::Compiler::jsop_mod()
{
#if defined(JS_CPU_X86)
    JSValueType type = knownPushedType(0);

    FrameEntry *lhs = frame.peek(-2);
    FrameEntry *rhs = frame.peek(-1);
    if ((lhs->isTypeKnown() && lhs->getKnownType() != JSVAL_TYPE_INT32) ||
        (rhs->isTypeKnown() && rhs->getKnownType() != JSVAL_TYPE_INT32) ||
        (type != JSVAL_TYPE_INT32 && type != JSVAL_TYPE_UNKNOWN))
#endif
    {
        prepareStubCall(Uses(2));
        INLINE_STUBCALL(stubs::Mod);
        frame.popn(2);
        frame.pushSynced(knownPushedType(0));

        if (recompiling) {
            OOL_STUBCALL(stubs::NegZeroHelper);
            stubcc.rejoin(Changes(1));
        }
        return;
    }

#if defined(JS_CPU_X86)
    if (!lhs->isTypeKnown()) {
        Jump j = frame.testInt32(Assembler::NotEqual, lhs);
        stubcc.linkExit(j, Uses(2));
    }
    if (!rhs->isTypeKnown()) {
        Jump j = frame.testInt32(Assembler::NotEqual, rhs);
        stubcc.linkExit(j, Uses(2));
    }

    /* LHS must be in EAX:EDX */
    if (!lhs->isConstant()) {
        frame.copyDataIntoReg(lhs, X86Registers::eax);
    } else {
        frame.takeReg(X86Registers::eax);
        masm.move(Imm32(lhs->getValue().toInt32()), X86Registers::eax);
    }

    /* Get RHS into anything but EDX - could avoid more spilling? */
    MaybeRegisterID temp;
    RegisterID rhsReg;
    if (!rhs->isConstant()) {
        uint32 mask = Registers::AvailRegs & ~Registers::maskReg(X86Registers::edx);
        rhsReg = frame.tempRegInMaskForData(rhs, mask);
        JS_ASSERT(rhsReg != X86Registers::edx);
    } else {
        rhsReg = frame.allocReg(Registers::AvailRegs & ~Registers::maskReg(X86Registers::edx));
        JS_ASSERT(rhsReg != X86Registers::edx);
        masm.move(Imm32(rhs->getValue().toInt32()), rhsReg);
        temp = rhsReg;
    }
    frame.takeReg(X86Registers::edx);
    frame.freeReg(X86Registers::eax);

    if (temp.isSet())
        frame.freeReg(temp.reg());

    bool slowPath = !(lhs->isTypeKnown() && rhs->isTypeKnown());
    if (rhs->isConstant() && rhs->getValue().toInt32() != 0) {
        if (rhs->getValue().toInt32() == -1) {
            /* Guard against -1 / INT_MIN which throws a hardware exception. */
            Jump checkDivExc = masm.branch32(Assembler::Equal, X86Registers::eax,
                                             Imm32(0x80000000));
            stubcc.linkExit(checkDivExc, Uses(2));
            slowPath = true;
        }
    } else {
        Jump checkDivExc = masm.branch32(Assembler::Equal, X86Registers::eax, Imm32(0x80000000));
        stubcc.linkExit(checkDivExc, Uses(2));
        Jump checkZero = masm.branchTest32(Assembler::Zero, rhsReg, rhsReg);
        stubcc.linkExit(checkZero, Uses(2));
        slowPath = true;
    }

    /* Perform division. */
    masm.idiv(rhsReg);

    /* ECMA-262 11.5.3 requires the result to have the same sign as the lhs.
     * Thus, if the remainder of the div instruction is zero and the lhs is
     * negative, we must return negative 0. */

    bool lhsMaybeNeg = true;
    bool lhsIsNeg = false;
    if (lhs->isConstant()) {
        /* This condition is established at the top of this function. */
        JS_ASSERT(lhs->getValue().isInt32());
        lhsMaybeNeg = lhsIsNeg = (lhs->getValue().toInt32() < 0);
    }

    MaybeJump gotNegZero;
    MaybeJump done;
    if (lhsMaybeNeg) {
        MaybeRegisterID lhsData;
        if (!lhsIsNeg)
            lhsData = frame.tempRegForData(lhs);
        Jump negZero1 = masm.branchTest32(Assembler::NonZero, X86Registers::edx);
        MaybeJump negZero2;
        if (!lhsIsNeg)
            negZero2 = masm.branchTest32(Assembler::Zero, lhsData.reg(), Imm32(0x80000000));
        /*
         * Darn, negative 0. This goes to a stub call (after our in progress call)
         * which triggers recompilation if necessary.
         */
        gotNegZero = masm.jump();

        /* :TODO: This is wrong, must load into EDX as well. */

        done = masm.jump();
        negZero1.linkTo(masm.label(), &masm);
        if (negZero2.isSet())
            negZero2.getJump().linkTo(masm.label(), &masm);
    }

    /* Better - integer. */
    masm.storeTypeTag(ImmType(JSVAL_TYPE_INT32), frame.addressOf(lhs));

    if (done.isSet())
        done.getJump().linkTo(masm.label(), &masm);

    if (slowPath) {
        stubcc.leave();
        OOL_STUBCALL(stubs::Mod);
    }

    frame.popn(2);

    if (type == JSVAL_TYPE_INT32)
        frame.pushTypedPayload(type, X86Registers::edx);
    else
        frame.pushNumber(X86Registers::edx);

    if (slowPath)
        stubcc.rejoin(Changes(1));

    if (gotNegZero.isSet()) {
        stubcc.linkExitDirect(gotNegZero.getJump(), stubcc.masm.label());
        OOL_STUBCALL(stubs::NegZeroHelper);
        stubcc.rejoin(Changes(1));
    }
#endif
}

bool
mjit::Compiler::jsop_equality_int_string(JSOp op, BoolStub stub, jsbytecode *target, JSOp fused)
{
    FrameEntry *rhs = frame.peek(-1);
    FrameEntry *lhs = frame.peek(-2);

    /* Swap the LHS and RHS if it makes register allocation better... or possible. */
    if (lhs->isConstant() ||
        (frame.shouldAvoidDataRemat(lhs) && !rhs->isConstant())) {
        FrameEntry *temp = rhs;
        rhs = lhs;
        lhs = temp;
    }

    bool lhsInt = lhs->isType(JSVAL_TYPE_INT32);
    bool rhsInt = rhs->isType(JSVAL_TYPE_INT32);

    /* Invert the condition if fusing with an IFEQ branch. */
    bool flipCondition = (target && fused == JSOP_IFEQ);

    /* Get the condition being tested. */
    Assembler::Condition cond;
    switch (op) {
      case JSOP_EQ:
        cond = flipCondition ? Assembler::NotEqual : Assembler::Equal;
        break;
      case JSOP_NE:
        cond = flipCondition ? Assembler::Equal : Assembler::NotEqual;
        break;
      default:
        JS_NOT_REACHED("wat");
        return false;
    }

    if (target) {
        Value rval = UndefinedValue();  /* quiet gcc warning */
        bool rhsConst = false;
        if (rhs->isConstant()) {
            rhsConst = true;
            rval = rhs->getValue();
        }

        ValueRemat lvr, rvr;
        frame.pinEntry(lhs, lvr);
        frame.pinEntry(rhs, rvr);

        /*
         * Sync everything except the top two entries.
         * We will handle the lhs/rhs in the stub call path.
         */
        frame.syncAndKill(Registers(Registers::AvailRegs), Uses(frame.frameSlots()), Uses(2));

        RegisterID tempReg = frame.allocReg();

        frame.pop();
        frame.pop();
        frame.discardFrame();

        /* Start of the slow path for equality stub call. */
        Label stubEntry = stubcc.masm.label();

        JaegerSpew(JSpew_Insns, " ---- BEGIN STUB CALL CODE ---- \n");

        /* The lhs/rhs need to be synced in the stub call path. */
        frame.ensureValueSynced(stubcc.masm, lhs, lvr);
        frame.ensureValueSynced(stubcc.masm, rhs, rvr);

        bool needStub = true;
        
#ifdef JS_MONOIC
        EqualityGenInfo ic;

        ic.cond = cond;
        ic.tempReg = tempReg;
        ic.lvr = lvr;
        ic.rvr = rvr;
        ic.stubEntry = stubEntry;
        ic.stub = stub;

        bool useIC = !addTraceHints || target >= PC;

        /* Call the IC stub, which may generate a fast path. */
        if (useIC) {
            /* Adjust for the two values just pushed. */
            ic.addrLabel = stubcc.masm.moveWithPatch(ImmPtr(NULL), Registers::ArgReg1);
            ic.stubCall = OOL_STUBCALL_LOCAL_SLOTS(ic::Equality,
                                                   frame.stackDepth() + script->nfixed + 2);
            needStub = false;
        }
#endif

        if (needStub)
            OOL_STUBCALL_LOCAL_SLOTS(stub, frame.stackDepth() + script->nfixed + 2);

        /*
         * The stub call has no need to rejoin, since state is synced.
         * Instead, we can just test the return value.
         */
        Assembler::Condition ncond = (fused == JSOP_IFEQ)
                                   ? Assembler::Zero
                                   : Assembler::NonZero;
        Jump stubBranch =
            stubcc.masm.branchTest32(ncond, Registers::ReturnReg, Registers::ReturnReg);
        Jump stubFallthrough = stubcc.masm.jump();

        JaegerSpew(JSpew_Insns, " ---- END STUB CALL CODE ---- \n");

        Jump fast;
        MaybeJump firstStubJump;

        if ((!lhs->isTypeKnown() || lhsInt) && (!rhs->isTypeKnown() || rhsInt)) {
            if (!lhsInt) {
                Jump lhsFail = masm.testInt32(Assembler::NotEqual, lvr.typeReg());
                stubcc.linkExitDirect(lhsFail, stubEntry);
                firstStubJump = lhsFail;
            }
            if (!rhsInt) {
                Jump rhsFail = masm.testInt32(Assembler::NotEqual, rvr.typeReg());
                stubcc.linkExitDirect(rhsFail, stubEntry);
                if (!firstStubJump.isSet())
                    firstStubJump = rhsFail;
            }

            if (rhsConst)
                fast = masm.branch32(cond, lvr.dataReg(), Imm32(rval.toInt32()));
            else
                fast = masm.branch32(cond, lvr.dataReg(), rvr.dataReg());

            if (!jumpInScript(fast, target))
                return false;
        } else {
            Jump j = masm.jump();
            stubcc.linkExitDirect(j, stubEntry);
            firstStubJump = j;

            /* This is just a dummy jump. */
            fast = masm.jump();
        }

#ifdef JS_MONOIC
        ic.jumpToStub = firstStubJump;
        if (useIC) {
            ic.fallThrough = masm.label();
            ic.jumpTarget = target;
            equalityICs.append(ic);
        }
#endif

        /* Jump from the stub call fallthrough to here. */
        stubcc.crossJump(stubFallthrough, masm.label());

        /*
         * NB: jumpAndTrace emits to the OOL path, so make sure not to use it
         * in the middle of an in-progress slow path.
         */
        if (!jumpAndTrace(fast, target, &stubBranch))
            return false;
    } else {
        /* No fusing. Compare, set, and push a boolean. */

        /* Should have filtered these out in the caller. */
        JS_ASSERT(!lhs->isType(JSVAL_TYPE_STRING) && !rhs->isType(JSVAL_TYPE_STRING));

        /* Test the types. */
        if ((lhs->isTypeKnown() && !lhsInt) || (rhs->isTypeKnown() && !rhsInt)) {
            stubcc.linkExit(masm.jump(), Uses(2));
        } else {
            if (!lhsInt) {
                Jump lhsFail = frame.testInt32(Assembler::NotEqual, lhs);
                stubcc.linkExit(lhsFail, Uses(2));
            }
            if (!rhsInt) {
                Jump rhsFail = frame.testInt32(Assembler::NotEqual, rhs);
                stubcc.linkExit(rhsFail, Uses(2));
            }
        }

        stubcc.leave();
        OOL_STUBCALL(stub);

        RegisterID reg = frame.ownRegForData(lhs);

        /* x86/64's SET instruction can only take single-byte regs.*/
        RegisterID resultReg = reg;
        if (!(Registers::maskReg(reg) & Registers::SingleByteRegs))
            resultReg = frame.allocReg(Registers::SingleByteRegs);

        /* Emit the compare & set. */
        if (rhs->isConstant()) {
            masm.set32(cond, reg, Imm32(rhs->getValue().toInt32()), resultReg);
        } else if (frame.shouldAvoidDataRemat(rhs)) {
            masm.set32(cond, reg,
                       masm.payloadOf(frame.addressOf(rhs)),
                       resultReg);
        } else {
            masm.set32(cond, reg, frame.tempRegForData(rhs), resultReg);
        }

        /* Clean up and push a boolean. */
        frame.pop();
        frame.pop();
        if (reg != resultReg)
            frame.freeReg(reg);
        frame.pushTypedPayload(JSVAL_TYPE_BOOLEAN, resultReg);
        stubcc.rejoin(Changes(1));
    }
    return true;
}

/*
 * Emit an OOL path for a possibly double LHS, and possibly int32 or number RHS.
 */
void
mjit::Compiler::emitLeftDoublePath(FrameEntry *lhs, FrameEntry *rhs, FrameState::BinaryAlloc &regs,
                                   MaybeJump &lhsNotDouble, MaybeJump &rhsNotNumber,
                                   MaybeJump &lhsUnknownDone)
{
    /* If the LHS is not a 32-bit integer, take OOL path. */
    Jump lhsNotInt32 = masm.testInt32(Assembler::NotEqual, regs.lhsType.reg());
    stubcc.linkExitDirect(lhsNotInt32, stubcc.masm.label());

    /* OOL path for LHS as a double - first test LHS is double. */
    lhsNotDouble = stubcc.masm.testDouble(Assembler::NotEqual, regs.lhsType.reg());

    /* Ensure the RHS is a number. */
    MaybeJump rhsIsDouble;
    if (!rhs->isTypeKnown()) {
        rhsIsDouble = stubcc.masm.testDouble(Assembler::Equal, regs.rhsType.reg());
        rhsNotNumber = stubcc.masm.testInt32(Assembler::NotEqual, regs.rhsType.reg());
    }

    /* If RHS is constant, convert now. */
    if (rhs->isConstant())
        slowLoadConstantDouble(stubcc.masm, rhs, regs.rhsFP);
    else
        stubcc.masm.convertInt32ToDouble(regs.rhsData.reg(), regs.rhsFP);

    if (!rhs->isTypeKnown()) {
        /* Jump past double load, bind double type check. */
        Jump converted = stubcc.masm.jump();
        rhsIsDouble.get().linkTo(stubcc.masm.label(), &stubcc.masm);

        /* Load the double. */
        frame.loadDouble(regs.rhsType.reg(), regs.rhsData.reg(),
                         rhs, regs.rhsFP, stubcc.masm);

        converted.linkTo(stubcc.masm.label(), &stubcc.masm);
    }

    /* Load the LHS. */
    frame.loadDouble(regs.lhsType.reg(), regs.lhsData.reg(),
                     lhs, regs.lhsFP, stubcc.masm);
    lhsUnknownDone = stubcc.masm.jump();
}

/*
 * Emit an OOL path for an integer LHS, possibly double RHS.
 */
void
mjit::Compiler::emitRightDoublePath(FrameEntry *lhs, FrameEntry *rhs, FrameState::BinaryAlloc &regs,
                                    MaybeJump &rhsNotNumber2)
{
    /* If the RHS is not a double, take OOL path. */
    Jump notInt32 = masm.testInt32(Assembler::NotEqual, regs.rhsType.reg());
    stubcc.linkExitDirect(notInt32, stubcc.masm.label());

    /* Now test if RHS is a double. */
    rhsNotNumber2 = stubcc.masm.testDouble(Assembler::NotEqual, regs.rhsType.reg());

    /* We know LHS is an integer. */
    if (lhs->isConstant())
        slowLoadConstantDouble(stubcc.masm, lhs, regs.lhsFP);
    else
        stubcc.masm.convertInt32ToDouble(regs.lhsData.reg(), regs.lhsFP);

    /* Load the RHS. */
    frame.loadDouble(regs.rhsType.reg(), regs.rhsData.reg(),
                     rhs, regs.rhsFP, stubcc.masm);
}

static inline Assembler::DoubleCondition
DoubleCondForOp(JSOp op, JSOp fused)
{
    bool ifeq = fused == JSOP_IFEQ;
    switch (op) {
      case JSOP_GT:
        return ifeq 
               ? Assembler::DoubleLessThanOrEqualOrUnordered
               : Assembler::DoubleGreaterThan;
      case JSOP_GE:
        return ifeq
               ? Assembler::DoubleLessThanOrUnordered
               : Assembler::DoubleGreaterThanOrEqual;
      case JSOP_LT:
        return ifeq
               ? Assembler::DoubleGreaterThanOrEqualOrUnordered
               : Assembler::DoubleLessThan;
      case JSOP_LE:
        return ifeq
               ? Assembler::DoubleGreaterThanOrUnordered
               : Assembler::DoubleLessThanOrEqual;
      default:
        JS_NOT_REACHED("unrecognized op");
        return Assembler::DoubleLessThan;
    }
}

bool
mjit::Compiler::jsop_relational_double(JSOp op, BoolStub stub, jsbytecode *target, JSOp fused)
{
    FrameEntry *rhs = frame.peek(-1);
    FrameEntry *lhs = frame.peek(-2);

    JS_ASSERT_IF(!target, fused != JSOP_IFEQ);

    FPRegisterID fpLeft, fpRight;
    bool allocateLeft, allocateRight;

    MaybeJump lhsNotNumber = loadDouble(lhs, &fpLeft, &allocateLeft);
    if (!allocateLeft)
        frame.pinFPReg(fpLeft);

    MaybeJump rhsNotNumber = loadDouble(rhs, &fpRight, &allocateRight);
    if (!allocateLeft)
        frame.unpinFPReg(fpLeft);

    Assembler::DoubleCondition dblCond = DoubleCondForOp(op, fused);

    if (target) {
        if (lhsNotNumber.isSet())
            stubcc.linkExitForBranch(lhsNotNumber.get());
        if (rhsNotNumber.isSet())
            stubcc.linkExitForBranch(rhsNotNumber.get());
        stubcc.leave();
        OOL_STUBCALL(stub);

        frame.popn(2);
        frame.syncAndForgetEverything();

        Jump j = masm.branchDouble(dblCond, fpLeft, fpRight);

        /*
         * The stub call has no need to rejoin since the state is synced.
         * Instead, we can just test the return value.
         */
        Assembler::Condition cond = (fused == JSOP_IFEQ)
                                    ? Assembler::Zero
                                    : Assembler::NonZero;
        Jump sj = stubcc.masm.branchTest32(cond, Registers::ReturnReg, Registers::ReturnReg);

        /* Rejoin from the slow path. */
        Jump j2 = stubcc.masm.jump();
        stubcc.crossJump(j2, masm.label());

        /*
         * NB: jumpAndTrace emits to the OOL path, so make sure not to use it
         * in the middle of an in-progress slow path.
         */
        if (!jumpAndTrace(j, target, &sj))
            return false;
    } else {
        if (lhsNotNumber.isSet())
            stubcc.linkExit(lhsNotNumber.get(), Uses(2));
        if (rhsNotNumber.isSet())
            stubcc.linkExit(rhsNotNumber.get(), Uses(2));
        stubcc.leave();
        OOL_STUBCALL(stub);

        frame.popn(2);

        RegisterID reg = frame.allocReg();
        Jump j = masm.branchDouble(dblCond, fpLeft, fpRight);
        masm.move(Imm32(0), reg);
        Jump skip = masm.jump();
        j.linkTo(masm.label(), &masm);
        masm.move(Imm32(1), reg);
        skip.linkTo(masm.label(), &masm);

        frame.pushTypedPayload(JSVAL_TYPE_BOOLEAN, reg);

        stubcc.rejoin(Changes(1));

        if (allocateLeft)
            frame.freeFPReg(fpLeft);
        if (allocateRight)
            frame.freeFPReg(fpRight);
    }

    return true;
}

bool
mjit::Compiler::jsop_relational_self(JSOp op, BoolStub stub, jsbytecode *target, JSOp fused)
{
#ifdef DEBUG
    FrameEntry *rhs = frame.peek(-1);
    FrameEntry *lhs = frame.peek(-2);

    JS_ASSERT(frame.haveSameBacking(lhs, rhs));
#endif

    /* :TODO: optimize this?  */
    return emitStubCmpOp(stub, target, fused);
}

/* See jsop_binary_full() for more information on how this works. */
bool
mjit::Compiler::jsop_relational_full(JSOp op, BoolStub stub, jsbytecode *target, JSOp fused)
{
    FrameEntry *rhs = frame.peek(-1);
    FrameEntry *lhs = frame.peek(-2);

    /* Allocate all registers up-front. */
    FrameState::BinaryAlloc regs;
    frame.allocForBinary(lhs, rhs, op, regs, !target);

    MaybeJump lhsNotDouble, rhsNotNumber, lhsUnknownDone;
    if (!lhs->isTypeKnown())
        emitLeftDoublePath(lhs, rhs, regs, lhsNotDouble, rhsNotNumber, lhsUnknownDone);

    MaybeJump rhsNotNumber2;
    if (!rhs->isTypeKnown())
        emitRightDoublePath(lhs, rhs, regs, rhsNotNumber2);

    /* Both double paths will join here. */
    bool hasDoublePath = false;
    if (!rhs->isTypeKnown() || lhsUnknownDone.isSet())
        hasDoublePath = true;

    /* Integer path - figure out the immutable side. */
    JSOp cmpOp = op;
    int32 value = 0;
    RegisterID cmpReg;
    MaybeRegisterID reg;
    if (regs.lhsData.isSet()) {
        cmpReg = regs.lhsData.reg();
        if (!regs.rhsData.isSet())
            value = rhs->getValue().toInt32();
        else
            reg = regs.rhsData.reg();
    } else {
        cmpReg = regs.rhsData.reg();
        value = lhs->getValue().toInt32();
        switch (op) {
          case JSOP_GT:
            cmpOp = JSOP_LT;
            break;
          case JSOP_GE:
            cmpOp = JSOP_LE;
            break;
          case JSOP_LT:
            cmpOp = JSOP_GT;
            break;
          case JSOP_LE:
            cmpOp = JSOP_GE;
            break;
          default:
            JS_NOT_REACHED("unrecognized op");
            break;
        }
    }

    /*
     * Emit the actual comparisons. When a fusion is in play, it's faster to
     * combine the comparison with the jump, so these two cases are implemented
     * separately.
     */

    if (target) {
        /*
         * Emit the double path now, necessary to complete the OOL fast-path
         * before emitting the slow path.
         *
         * Note: doubles have not been swapped yet. Use original op.
         */
        MaybeJump doubleTest, doubleFall;
        Assembler::DoubleCondition dblCond = DoubleCondForOp(op, fused);
        if (hasDoublePath) {
            if (lhsUnknownDone.isSet())
                lhsUnknownDone.get().linkTo(stubcc.masm.label(), &stubcc.masm);
            frame.sync(stubcc.masm, Uses(frame.frameSlots()));
            doubleTest = stubcc.masm.branchDouble(dblCond, regs.lhsFP, regs.rhsFP);
            doubleFall = stubcc.masm.jump();

            /* Link all incoming slow paths to here. */
            if (lhsNotDouble.isSet()) {
                lhsNotDouble.get().linkTo(stubcc.masm.label(), &stubcc.masm);
                if (rhsNotNumber.isSet())
                    rhsNotNumber.get().linkTo(stubcc.masm.label(), &stubcc.masm);
            }
            if (rhsNotNumber2.isSet())
                rhsNotNumber2.get().linkTo(stubcc.masm.label(), &stubcc.masm);

            /*
             * For fusions, spill the tracker state. xmm* remain intact. Note
             * that frame.sync() must be used directly, to avoid syncExit()'s
             * jumping logic.
             */
            frame.sync(stubcc.masm, Uses(frame.frameSlots()));
            stubcc.leave();
            OOL_STUBCALL(stub);
        }

        /* Forget the world, preserving data. */
        frame.pinReg(cmpReg);
        if (reg.isSet())
            frame.pinReg(reg.reg());
        
        frame.popn(2);

        frame.syncAndKillEverything();
        frame.unpinKilledReg(cmpReg);
        if (reg.isSet())
            frame.unpinKilledReg(reg.reg());
        frame.syncAndForgetEverything();
        
        /* Operands could have been reordered, so use cmpOp. */
        Assembler::Condition i32Cond;
        bool ifeq = fused == JSOP_IFEQ;
        switch (cmpOp) {
          case JSOP_GT:
            i32Cond = ifeq ? Assembler::LessThanOrEqual : Assembler::GreaterThan;
            break;
          case JSOP_GE:
            i32Cond = ifeq ? Assembler::LessThan : Assembler::GreaterThanOrEqual;
            break;
          case JSOP_LT:
            i32Cond = ifeq ? Assembler::GreaterThanOrEqual : Assembler::LessThan;
            break;
          case JSOP_LE:
            i32Cond = ifeq ? Assembler::GreaterThan : Assembler::LessThanOrEqual;
            break;
          default:
            JS_NOT_REACHED("unrecognized op");
            return false;
        }

        /* Emit the i32 path. */
        Jump fast;
        if (reg.isSet())
            fast = masm.branch32(i32Cond, cmpReg, reg.reg());
        else
            fast = masm.branch32(i32Cond, cmpReg, Imm32(value));

        /*
         * The stub call has no need to rejoin since state is synced. Instead,
         * we can just test the return value.
         */
        Assembler::Condition cond = (fused == JSOP_IFEQ)
                                    ? Assembler::Zero
                                    : Assembler::NonZero;
        Jump j = stubcc.masm.branchTest32(cond, Registers::ReturnReg, Registers::ReturnReg);

        /* Rejoin from the slow path. */
        Jump j2 = stubcc.masm.jump();
        stubcc.crossJump(j2, masm.label());

        /* :TODO: make double path invoke tracer. */
        if (hasDoublePath) {
            j.linkTo(stubcc.masm.label(), &stubcc.masm);
            doubleTest.get().linkTo(stubcc.masm.label(), &stubcc.masm);
            j = stubcc.masm.jump();
        }

        /*
         * NB: jumpAndTrace emits to the OOL path, so make sure not to use it
         * in the middle of an in-progress slow path.
         */
        if (!jumpAndTrace(fast, target, &j))
            return false;

        /* Rejoin from the double path. */
        if (hasDoublePath)
            stubcc.crossJump(doubleFall.get(), masm.label());
    } else {
        /*
         * Emit the double path now, necessary to complete the OOL fast-path
         * before emitting the slow path.
         */
        MaybeJump doubleDone;
        Assembler::DoubleCondition dblCond = DoubleCondForOp(op, JSOP_NOP);
        if (hasDoublePath) {
            if (lhsUnknownDone.isSet())
                lhsUnknownDone.get().linkTo(stubcc.masm.label(), &stubcc.masm);
            /* :FIXME: Use SET if we can? */
            Jump test = stubcc.masm.branchDouble(dblCond, regs.lhsFP, regs.rhsFP);
            stubcc.masm.move(Imm32(0), regs.result);
            Jump skip = stubcc.masm.jump();
            test.linkTo(stubcc.masm.label(), &stubcc.masm);
            stubcc.masm.move(Imm32(1), regs.result);
            skip.linkTo(stubcc.masm.label(), &stubcc.masm);
            doubleDone = stubcc.masm.jump();

            /* Link all incoming slow paths to here. */
            if (lhsNotDouble.isSet()) {
                lhsNotDouble.get().linkTo(stubcc.masm.label(), &stubcc.masm);
                if (rhsNotNumber.isSet())
                    rhsNotNumber.get().linkTo(stubcc.masm.label(), &stubcc.masm);
            }
            if (rhsNotNumber2.isSet())
                rhsNotNumber2.get().linkTo(stubcc.masm.label(), &stubcc.masm);

            /* Emit the slow path - note full frame syncage. */
            frame.sync(stubcc.masm, Uses(2));
            stubcc.leave();
            OOL_STUBCALL(stub);
        }

        /* Get an integer comparison condition. */
        Assembler::Condition i32Cond;
        switch (cmpOp) {
          case JSOP_GT:
            i32Cond = Assembler::GreaterThan;
            break;
          case JSOP_GE:
            i32Cond = Assembler::GreaterThanOrEqual;
            break;
          case JSOP_LT:
            i32Cond = Assembler::LessThan;
            break;
          case JSOP_LE:
            i32Cond = Assembler::LessThanOrEqual;
            break;
          default:
            JS_NOT_REACHED("unrecognized op");
            return false;
        }

        /* Emit the compare & set. */
        if (Registers::maskReg(regs.result) & Registers::SingleByteRegs) {
            if (reg.isSet())
                masm.set32(i32Cond, cmpReg, reg.reg(), regs.result);
            else
                masm.set32(i32Cond, cmpReg, Imm32(value), regs.result);
        } else {
            Jump j;
            if (reg.isSet())
                j = masm.branch32(i32Cond, cmpReg, reg.reg());
            else
                j = masm.branch32(i32Cond, cmpReg, Imm32(value));
            masm.move(Imm32(0), regs.result);
            Jump skip = masm.jump();
            j.linkTo(masm.label(),  &masm);
            masm.move(Imm32(1), regs.result);
            skip.linkTo(masm.label(), &masm);
        }

        frame.popn(2);
        frame.pushTypedPayload(JSVAL_TYPE_BOOLEAN, regs.result);

        if (hasDoublePath)
            stubcc.crossJump(doubleDone.get(), masm.label());
        stubcc.rejoin(Changes(1));

        frame.freeFPReg(regs.lhsFP);
        frame.freeFPReg(regs.rhsFP);
    }

    return true;
}
<|MERGE_RESOLUTION|>--- conflicted
+++ resolved
@@ -687,12 +687,9 @@
      * Integer overflow path. Restore the original values and make a stub call,
      * which could trigger recompilation.
      */
-<<<<<<< HEAD
-=======
     MaybeJump overflowDone;
     if (preOverflow.isSet())
         stubcc.linkExitDirect(preOverflow.get(), stubcc.masm.label());
->>>>>>> 3e5a5016
     stubcc.linkExitDirect(overflow.get(), stubcc.masm.label());
     frame.rematBinary(lhs, rhs, regs, stubcc.masm);
     stubcc.syncExitAndJump(Uses(2));
