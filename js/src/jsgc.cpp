--- conflicted
+++ resolved
@@ -2282,14 +2282,10 @@
      * Mark weak roots.
      */
     while (true) {
-<<<<<<< HEAD
         if (!js_TraceWatchPoints(&gcmarker) &&
-            !WeakMap::markIteratively(&gcmarker) &&
+            !WeakMapBase::markAllIteratively(&gcmarker) &&
             !Debug::mark(&gcmarker, comp, gckind))
         {
-=======
-        if (!js_TraceWatchPoints(&gcmarker) && !WeakMapBase::markAllIteratively(&gcmarker))
->>>>>>> 508699a8
             break;
         }
         gcmarker.drainMarkStack();
