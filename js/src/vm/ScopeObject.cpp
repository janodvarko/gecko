/* -*- Mode: C++; tab-width: 6; indent-tabs-mode: nil; c-basic-offset: 4 -*-
 * vim: set ts=8 sw=4 et tw=78:
 *
 * ***** BEGIN LICENSE BLOCK *****
 * Version: MPL 1.1/GPL 2.0/LGPL 2.1
 *
 * The contents of this file are subject to the Mozilla Public License Version
 * 1.1 (the "License"); you may not use this file except in compliance with
 * the License. You may obtain a copy of the License at
 * http://www.mozilla.org/MPL/
 *
 * Software distributed under the License is distributed on an "AS IS" basis,
 * WITHOUT WARRANTY OF ANY KIND, either express or implied. See the License
 * for the specific language governing rights and limitations under the
 * License.
 *
 * The Original Code is SpiderMonkey call object code.
 *
 * The Initial Developer of the Original Code is
 * the Mozilla Foundation.
 * Portions created by the Initial Developer are Copyright (C) 2011
 * the Initial Developer. All Rights Reserved.
 *
 * Contributor(s):
 *   Paul Biggar <pbiggar@mozilla.com> (original author)
 *   Luke Wagner <luke@mozilla.com>
 *
 * Alternatively, the contents of this file may be used under the terms of
 * either of the GNU General Public License Version 2 or later (the "GPL"),
 * or the GNU Lesser General Public License Version 2.1 or later (the "LGPL"),
 * in which case the provisions of the GPL or the LGPL are applicable instead
 * of those above. If you wish to allow use of your version of this file only
 * under the terms of either the GPL or the LGPL, and not to allow others to
 * use your version of this file under the terms of the MPL, indicate your
 * decision by deleting the provisions above and replace them with the notice
 * and other provisions required by the GPL or the LGPL. If you do not delete
 * the provisions above, a recipient may use your version of this file under
 * the terms of any one of the MPL, the GPL or the LGPL.
 *
 * ***** END LICENSE BLOCK ***** */

#include "jscompartment.h"
#include "jsiter.h"
#include "jsscope.h"
#if JS_HAS_XDR
#include "jsxdrapi.h"
#endif

#include "GlobalObject.h"
#include "ScopeObject.h"

#include "jsatominlines.h"
#include "jsobjinlines.h"

#include "ScopeObject-inl.h"

using namespace js;
using namespace js::types;

void
js_PutCallObject(StackFrame *fp)
{
    CallObject &callobj = fp->callObj().asCall();
    JS_ASSERT(callobj.maybeStackFrame() == fp);
    JS_ASSERT_IF(fp->isEvalFrame(), fp->isStrictEvalFrame());
    JS_ASSERT(fp->isEvalFrame() == callobj.isForEval());

    /* Get the arguments object to snapshot fp's actual argument values. */
    if (fp->hasArgsObj()) {
        if (callobj.arguments().isMagic(JS_UNASSIGNED_ARGUMENTS))
            callobj.setArguments(ObjectValue(fp->argsObj()));
        js_PutArgsObject(fp);
    }

    JSScript *script = fp->script();
    Bindings &bindings = script->bindings;

    if (callobj.isForEval()) {
        JS_ASSERT(script->strictModeCode);
        JS_ASSERT(bindings.countArgs() == 0);

        /* This could be optimized as below, but keep it simple for now. */
        callobj.copyValues(0, NULL, bindings.countVars(), fp->slots());
    } else {
        JSFunction *fun = fp->fun();
        JS_ASSERT(script == callobj.getCalleeFunction()->script());
        JS_ASSERT(script == fun->script());

<<<<<<< HEAD
        uintN n = bindings.countArgsAndVars();
=======
        unsigned n = bindings.countArgsAndVars();
>>>>>>> 858ed572
        if (n > 0) {
            uint32_t nvars = bindings.countVars();
            uint32_t nargs = bindings.countArgs();
            JS_ASSERT(fun->nargs == nargs);
            JS_ASSERT(nvars + nargs == n);

            JSScript *script = fun->script();
            if (script->usesEval
#ifdef JS_METHODJIT
                || script->debugMode
#endif
                ) {
                callobj.copyValues(nargs, fp->formalArgs(), nvars, fp->slots());
            } else {
                /*
                 * For each arg & var that is closed over, copy it from the stack
                 * into the call object. We use initArg/VarUnchecked because,
                 * when you call a getter on a call object, js_NativeGetInline
                 * caches the return value in the slot, so we can't assert that
                 * it's undefined.
                 */
                uint32_t nclosed = script->nClosedArgs;
                for (uint32_t i = 0; i < nclosed; i++) {
                    uint32_t e = script->getClosedArg(i);
#ifdef JS_GC_ZEAL
                    callobj.setArg(e, fp->formalArg(e));
#else
                    callobj.initArgUnchecked(e, fp->formalArg(e));
#endif
                }

                nclosed = script->nClosedVars;
                for (uint32_t i = 0; i < nclosed; i++) {
                    uint32_t e = script->getClosedVar(i);
#ifdef JS_GC_ZEAL
                    callobj.setVar(e, fp->slots()[e]);
#else
                    callobj.initVarUnchecked(e, fp->slots()[e]);
#endif
                }
            }

            /*
             * Update the args and vars for the active call if this is an outer
             * function in a script nesting.
             */
            types::TypeScriptNesting *nesting = script->nesting();
            if (nesting && script->isOuterFunction) {
                nesting->argArray = callobj.argArray();
                nesting->varArray = callobj.varArray();
            }
        }

        /* Clear private pointers to fp, which is about to go away. */
        if (js_IsNamedLambda(fun)) {
            JSObject &env = callobj.enclosingScope();
            JS_ASSERT(env.asDeclEnv().maybeStackFrame() == fp);
            env.setPrivate(NULL);
        }
    }

    callobj.setStackFrame(NULL);
}

/*
 * Construct a call object for the given bindings.  If this is a call object
 * for a function invocation, callee should be the function being called.
 * Otherwise it must be a call object for eval of strict mode code, and callee
 * must be null.
 */
CallObject *
CallObject::create(JSContext *cx, JSScript *script, JSObject &enclosing, JSObject *callee)
{
    RootedVarShape shape(cx);
    shape = script->bindings.callObjectShape(cx);
    if (shape == NULL)
        return NULL;

    gc::AllocKind kind = gc::GetGCObjectKind(shape->numFixedSlots() + 1);

    RootedVarTypeObject type(cx);

    type = cx->compartment->getEmptyType(cx);
    if (!type)
        return NULL;

    HeapSlot *slots;
    if (!PreallocateObjectDynamicSlots(cx, shape, &slots))
        return NULL;

    JSObject *obj = JSObject::create(cx, kind, shape, type, slots);
    if (!obj)
        return NULL;

    /*
     * Update the parent for bindings associated with non-compileAndGo scripts,
     * whose call objects do not have a consistent global variable and need
     * to be updated dynamically.
     */
    JSObject &global = enclosing.global();
    if (&global != obj->getParent()) {
        JS_ASSERT(obj->getParent() == NULL);
        if (!obj->setParent(cx, &global))
            return NULL;
    }

#ifdef DEBUG
    JS_ASSERT(!obj->inDictionaryMode());
    for (Shape::Range r = obj->lastProperty(); !r.empty(); r.popFront()) {
        const Shape &s = r.front();
        if (s.hasSlot()) {
            JS_ASSERT(s.slot() + 1 == obj->slotSpan());
            break;
        }
    }
#endif

    if (!obj->asScope().setEnclosingScope(cx, enclosing))
        return NULL;

    JS_ASSERT_IF(callee, callee->isFunction());
    obj->initFixedSlot(CALLEE_SLOT, ObjectOrNullValue(callee));
    obj->initFixedSlot(ARGUMENTS_SLOT, MagicValue(JS_UNASSIGNED_ARGUMENTS));

    /*
     * If |bindings| is for a function that has extensible parents, that means
     * its Call should have its own shape; see BaseShape::extensibleParents.
     */
    if (obj->lastProperty()->extensibleParents() && !obj->generateOwnShape(cx))
        return NULL;

    return &obj->asCall();
}

CallObject *
CallObject::createForFunction(JSContext *cx, StackFrame *fp)
{
    JS_ASSERT(fp->isNonEvalFunctionFrame());
    JS_ASSERT(!fp->hasCallObj());

    JSObject *scopeChain = &fp->scopeChain();
    JS_ASSERT_IF(scopeChain->isWith() || scopeChain->isBlock() || scopeChain->isCall(),
                 scopeChain->getPrivate() != fp);

    /*
     * For a named function expression Call's parent points to an environment
     * object holding function's name.
     */
    if (JSAtom *lambdaName = CallObjectLambdaName(fp->fun())) {
        scopeChain = DeclEnvObject::create(cx, fp);
        if (!scopeChain)
            return NULL;

        if (!DefineNativeProperty(cx, scopeChain, ATOM_TO_JSID(lambdaName),
                                  ObjectValue(fp->callee()), NULL, NULL,
                                  JSPROP_PERMANENT | JSPROP_READONLY, 0, 0)) {
            return NULL;
        }
    }

    CallObject *callobj = create(cx, fp->script(), *scopeChain, &fp->callee());
    if (!callobj)
        return NULL;

    callobj->setStackFrame(fp);
    fp->setScopeChainWithOwnCallObj(*callobj);
    return callobj;
}

CallObject *
CallObject::createForStrictEval(JSContext *cx, StackFrame *fp)
{
    CallObject *callobj = create(cx, fp->script(), fp->scopeChain(), NULL);
    if (!callobj)
        return NULL;

    callobj->setStackFrame(fp);
    fp->setScopeChainWithOwnCallObj(*callobj);
    return callobj;
}

JSBool
CallObject::getArgumentsOp(JSContext *cx, JSObject *obj, jsid id, Value *vp)
{
    CallObject &callobj = obj->asCall();

    StackFrame *fp = callobj.maybeStackFrame();
    if (fp && callobj.arguments().isMagic(JS_UNASSIGNED_ARGUMENTS)) {
        JSObject *argsobj = js_GetArgsObject(cx, fp);
        if (!argsobj)
            return false;
        vp->setObject(*argsobj);
    } else {
        /* Nested functions cannot get the 'arguments' of enclosing scopes. */
        JS_ASSERT(!callobj.arguments().isMagic(JS_UNASSIGNED_ARGUMENTS));
        *vp = callobj.arguments();
    }
    return true;
}

JSBool
CallObject::setArgumentsOp(JSContext *cx, JSObject *obj, jsid id, JSBool strict, Value *vp)
{
    /* Nested functions cannot set the 'arguments' of enclosing scopes. */
    JS_ASSERT(obj->asCall().maybeStackFrame());
    obj->asCall().setArguments(*vp);
    return true;
}

JSBool
CallObject::getArgOp(JSContext *cx, JSObject *obj, jsid id, Value *vp)
{
    CallObject &callobj = obj->asCall();
    JS_ASSERT((int16_t) JSID_TO_INT(id) == JSID_TO_INT(id));
<<<<<<< HEAD
    uintN i = (uint16_t) JSID_TO_INT(id);
=======
    unsigned i = (uint16_t) JSID_TO_INT(id);
>>>>>>> 858ed572

    if (StackFrame *fp = callobj.maybeStackFrame())
        *vp = fp->formalArg(i);
    else
        *vp = callobj.arg(i);
    return true;
}

JSBool
CallObject::setArgOp(JSContext *cx, JSObject *obj, jsid id, JSBool strict, Value *vp)
{
    CallObject &callobj = obj->asCall();
    JS_ASSERT((int16_t) JSID_TO_INT(id) == JSID_TO_INT(id));
<<<<<<< HEAD
    uintN i = (uint16_t) JSID_TO_INT(id);
=======
    unsigned i = (uint16_t) JSID_TO_INT(id);
>>>>>>> 858ed572

    if (StackFrame *fp = callobj.maybeStackFrame())
        fp->formalArg(i) = *vp;
    else
        callobj.setArg(i, *vp);

    JSFunction *fun = callobj.getCalleeFunction();
    JSScript *script = fun->script();
    if (!script->ensureHasTypes(cx))
        return false;

    TypeScript::SetArgument(cx, script, i, *vp);

    return true;
}

JSBool
CallObject::getUpvarOp(JSContext *cx, JSObject *obj, jsid id, Value *vp)
{
    CallObject &callobj = obj->asCall();
    JS_ASSERT((int16_t) JSID_TO_INT(id) == JSID_TO_INT(id));
<<<<<<< HEAD
    uintN i = (uint16_t) JSID_TO_INT(id);
=======
    unsigned i = (uint16_t) JSID_TO_INT(id);
>>>>>>> 858ed572

    *vp = callobj.getCallee()->toFunction()->getFlatClosureUpvar(i);
    return true;
}

JSBool
CallObject::setUpvarOp(JSContext *cx, JSObject *obj, jsid id, JSBool strict, Value *vp)
{
    CallObject &callobj = obj->asCall();
    JS_ASSERT((int16_t) JSID_TO_INT(id) == JSID_TO_INT(id));
<<<<<<< HEAD
    uintN i = (uint16_t) JSID_TO_INT(id);
=======
    unsigned i = (uint16_t) JSID_TO_INT(id);
>>>>>>> 858ed572

    callobj.getCallee()->toFunction()->setFlatClosureUpvar(i, *vp);
    return true;
}

JSBool
CallObject::getVarOp(JSContext *cx, JSObject *obj, jsid id, Value *vp)
{
    CallObject &callobj = obj->asCall();
    JS_ASSERT((int16_t) JSID_TO_INT(id) == JSID_TO_INT(id));
<<<<<<< HEAD
    uintN i = (uint16_t) JSID_TO_INT(id);
=======
    unsigned i = (uint16_t) JSID_TO_INT(id);
>>>>>>> 858ed572

    if (StackFrame *fp = callobj.maybeStackFrame())
        *vp = fp->varSlot(i);
    else
        *vp = callobj.var(i);
    return true;
}

JSBool
CallObject::setVarOp(JSContext *cx, JSObject *obj, jsid id, JSBool strict, Value *vp)
{
    CallObject &callobj = obj->asCall();

    JS_ASSERT((int16_t) JSID_TO_INT(id) == JSID_TO_INT(id));
<<<<<<< HEAD
    uintN i = (uint16_t) JSID_TO_INT(id);
=======
    unsigned i = (uint16_t) JSID_TO_INT(id);
>>>>>>> 858ed572

    if (StackFrame *fp = callobj.maybeStackFrame())
        fp->varSlot(i) = *vp;
    else
        callobj.setVar(i, *vp);

    JSFunction *fun = callobj.getCalleeFunction();
    JSScript *script = fun->script();
    if (!script->ensureHasTypes(cx))
        return false;

    TypeScript::SetLocal(cx, script, i, *vp);

    return true;
}

static JSBool
<<<<<<< HEAD
call_resolve(JSContext *cx, JSObject *obj, jsid id, uintN flags, JSObject **objp)
=======
call_resolve(JSContext *cx, JSObject *obj, jsid id, unsigned flags, JSObject **objp)
>>>>>>> 858ed572
{
    JS_ASSERT(!obj->getProto());

    if (!JSID_IS_ATOM(id))
        return true;

    JSObject *callee = obj->asCall().getCallee();
#ifdef DEBUG
    if (callee) {
        JSScript *script = callee->toFunction()->script();
        JS_ASSERT(!script->bindings.hasBinding(cx, JSID_TO_ATOM(id)));
    }
#endif

    /*
     * Resolve arguments so that we never store a particular Call object's
     * arguments object reference in a Call prototype's |arguments| slot.
     *
     * Include JSPROP_ENUMERATE for consistency with all other Call object
     * properties; see js::Bindings::add and js::Interpret's JSOP_DEFFUN
     * rebinding-Call-property logic.
     */
    if (callee && id == ATOM_TO_JSID(cx->runtime->atomState.argumentsAtom)) {
        if (!DefineNativeProperty(cx, obj, id, UndefinedValue(),
                                  CallObject::getArgumentsOp, CallObject::setArgumentsOp,
                                  JSPROP_PERMANENT | JSPROP_SHARED | JSPROP_ENUMERATE,
                                  0, 0, DNP_DONT_PURGE)) {
            return false;
        }
        *objp = obj;
        return true;
    }

    /* Control flow reaches here only if id was not resolved. */
    return true;
}

static void
call_trace(JSTracer *trc, JSObject *obj)
{
    JS_ASSERT(obj->isCall());

    /* Mark any generator frame, as for arguments objects. */
#if JS_HAS_GENERATORS
    StackFrame *fp = (StackFrame *) obj->getPrivate();
    if (fp && fp->isFloatingGenerator())
        MarkObject(trc, &js_FloatingFrameToGenerator(fp)->obj, "generator object");
#endif
}

JS_PUBLIC_DATA(Class) js::CallClass = {
    "Call",
    JSCLASS_HAS_PRIVATE | JSCLASS_IMPLEMENTS_BARRIERS |
    JSCLASS_HAS_RESERVED_SLOTS(CallObject::RESERVED_SLOTS) |
    JSCLASS_NEW_RESOLVE | JSCLASS_IS_ANONYMOUS,
    JS_PropertyStub,         /* addProperty */
    JS_PropertyStub,         /* delProperty */
    JS_PropertyStub,         /* getProperty */
    JS_StrictPropertyStub,   /* setProperty */
    JS_EnumerateStub,
    (JSResolveOp)call_resolve,
    NULL,                    /* convert: Leave it NULL so we notice if calls ever escape */
    NULL,                    /* finalize */
    NULL,                    /* checkAccess */
    NULL,                    /* call        */
    NULL,                    /* construct   */
    NULL,                    /* hasInstance */
    call_trace
};

Class js::DeclEnvClass = {
    js_Object_str,
    JSCLASS_HAS_PRIVATE |
    JSCLASS_HAS_RESERVED_SLOTS(DeclEnvObject::RESERVED_SLOTS) |
    JSCLASS_HAS_CACHED_PROTO(JSProto_Object),
    JS_PropertyStub,         /* addProperty */
    JS_PropertyStub,         /* delProperty */
    JS_PropertyStub,         /* getProperty */
    JS_StrictPropertyStub,   /* setProperty */
    JS_EnumerateStub,
    JS_ResolveStub,
    JS_ConvertStub
};

DeclEnvObject *
DeclEnvObject::create(JSContext *cx, StackFrame *fp)
{
    RootedVarTypeObject type(cx);
    type = cx->compartment->getEmptyType(cx);
    if (!type)
        return NULL;

    RootedVarShape emptyDeclEnvShape(cx);
    emptyDeclEnvShape = EmptyShape::getInitialShape(cx, &DeclEnvClass, NULL,
                                                    &fp->scopeChain().global(),
                                                    FINALIZE_KIND);
    if (!emptyDeclEnvShape)
        return NULL;

    JSObject *obj = JSObject::create(cx, FINALIZE_KIND, emptyDeclEnvShape, type, NULL);
    if (!obj)
        return NULL;

    obj->setPrivate(fp);
    if (!obj->asScope().setEnclosingScope(cx, fp->scopeChain()))
        return NULL;

    return &obj->asDeclEnv();
}

WithObject *
WithObject::create(JSContext *cx, StackFrame *fp, JSObject &proto, JSObject &enclosing,
                   uint32_t depth)
{
    RootedVarTypeObject type(cx);
    type = proto.getNewType(cx);
    if (!type)
        return NULL;

    RootedVarShape emptyWithShape(cx);
    emptyWithShape = EmptyShape::getInitialShape(cx, &WithClass, &proto,
                                                 &enclosing.global(), FINALIZE_KIND);
    if (!emptyWithShape)
        return NULL;

    JSObject *obj = JSObject::create(cx, FINALIZE_KIND, emptyWithShape, type, NULL);
    if (!obj)
        return NULL;

    if (!obj->asScope().setEnclosingScope(cx, enclosing))
        return NULL;

    obj->setReservedSlot(DEPTH_SLOT, PrivateUint32Value(depth));
    obj->setPrivate(js_FloatingFrameIfGenerator(cx, fp));

    JSObject *thisp = proto.thisObject(cx);
    if (!thisp)
        return NULL;

    obj->setFixedSlot(THIS_SLOT, ObjectValue(*thisp));

    return &obj->asWith();
}

static JSBool
with_LookupGeneric(JSContext *cx, JSObject *obj, jsid id, JSObject **objp, JSProperty **propp)
{
    /* Fixes bug 463997 */
    unsigned flags = cx->resolveFlags;
    if (flags == RESOLVE_INFER)
        flags = js_InferFlags(cx, flags);
    flags |= JSRESOLVE_WITH;
    JSAutoResolveFlags rf(cx, flags);
    return obj->asWith().object().lookupGeneric(cx, id, objp, propp);
}

static JSBool
with_LookupProperty(JSContext *cx, JSObject *obj, PropertyName *name, JSObject **objp, JSProperty **propp)
{
    return with_LookupGeneric(cx, obj, ATOM_TO_JSID(name), objp, propp);
}

static JSBool
with_LookupElement(JSContext *cx, JSObject *obj, uint32_t index, JSObject **objp,
                   JSProperty **propp)
{
    jsid id;
    if (!IndexToId(cx, index, &id))
        return false;
    return with_LookupGeneric(cx, obj, id, objp, propp);
}

static JSBool
with_LookupSpecial(JSContext *cx, JSObject *obj, SpecialId sid, JSObject **objp, JSProperty **propp)
{
    return with_LookupGeneric(cx, obj, SPECIALID_TO_JSID(sid), objp, propp);
}

static JSBool
with_GetGeneric(JSContext *cx, JSObject *obj, JSObject *receiver, jsid id, Value *vp)
{
    return obj->asWith().object().getGeneric(cx, id, vp);
}

static JSBool
with_GetProperty(JSContext *cx, JSObject *obj, JSObject *receiver, PropertyName *name, Value *vp)
{
    return with_GetGeneric(cx, obj, receiver, ATOM_TO_JSID(name), vp);
}

static JSBool
with_GetElement(JSContext *cx, JSObject *obj, JSObject *receiver, uint32_t index, Value *vp)
{
    jsid id;
    if (!IndexToId(cx, index, &id))
        return false;
    return with_GetGeneric(cx, obj, receiver, id, vp);
}

static JSBool
with_GetSpecial(JSContext *cx, JSObject *obj, JSObject *receiver, SpecialId sid, Value *vp)
{
    return with_GetGeneric(cx, obj, receiver, SPECIALID_TO_JSID(sid), vp);
}

static JSBool
with_SetGeneric(JSContext *cx, JSObject *obj, jsid id, Value *vp, JSBool strict)
{
    return obj->asWith().object().setGeneric(cx, id, vp, strict);
}

static JSBool
with_SetProperty(JSContext *cx, JSObject *obj, PropertyName *name, Value *vp, JSBool strict)
{
    return obj->asWith().object().setProperty(cx, name, vp, strict);
}

static JSBool
with_SetElement(JSContext *cx, JSObject *obj, uint32_t index, Value *vp, JSBool strict)
{
    return obj->asWith().object().setElement(cx, index, vp, strict);
}

static JSBool
with_SetSpecial(JSContext *cx, JSObject *obj, SpecialId sid, Value *vp, JSBool strict)
{
    return obj->asWith().object().setSpecial(cx, sid, vp, strict);
}

static JSBool
with_GetGenericAttributes(JSContext *cx, JSObject *obj, jsid id, unsigned *attrsp)
{
    return obj->asWith().object().getGenericAttributes(cx, id, attrsp);
}

static JSBool
with_GetPropertyAttributes(JSContext *cx, JSObject *obj, PropertyName *name, unsigned *attrsp)
{
    return obj->asWith().object().getPropertyAttributes(cx, name, attrsp);
}

static JSBool
with_GetElementAttributes(JSContext *cx, JSObject *obj, uint32_t index, unsigned *attrsp)
{
    return obj->asWith().object().getElementAttributes(cx, index, attrsp);
}

static JSBool
with_GetSpecialAttributes(JSContext *cx, JSObject *obj, SpecialId sid, unsigned *attrsp)
{
    return obj->asWith().object().getSpecialAttributes(cx, sid, attrsp);
}

static JSBool
with_SetGenericAttributes(JSContext *cx, JSObject *obj, jsid id, unsigned *attrsp)
{
    return obj->asWith().object().setGenericAttributes(cx, id, attrsp);
}

static JSBool
with_SetPropertyAttributes(JSContext *cx, JSObject *obj, PropertyName *name, unsigned *attrsp)
{
    return obj->asWith().object().setPropertyAttributes(cx, name, attrsp);
}

static JSBool
with_SetElementAttributes(JSContext *cx, JSObject *obj, uint32_t index, unsigned *attrsp)
{
    return obj->asWith().object().setElementAttributes(cx, index, attrsp);
}

static JSBool
with_SetSpecialAttributes(JSContext *cx, JSObject *obj, SpecialId sid, unsigned *attrsp)
{
    return obj->asWith().object().setSpecialAttributes(cx, sid, attrsp);
}

static JSBool
with_DeleteProperty(JSContext *cx, JSObject *obj, PropertyName *name, Value *rval, JSBool strict)
{
    return obj->asWith().object().deleteProperty(cx, name, rval, strict);
}

static JSBool
with_DeleteElement(JSContext *cx, JSObject *obj, uint32_t index, Value *rval, JSBool strict)
{
    return obj->asWith().object().deleteElement(cx, index, rval, strict);
}

static JSBool
with_DeleteSpecial(JSContext *cx, JSObject *obj, SpecialId sid, Value *rval, JSBool strict)
{
    return obj->asWith().object().deleteSpecial(cx, sid, rval, strict);
}

static JSBool
with_Enumerate(JSContext *cx, JSObject *obj, JSIterateOp enum_op,
               Value *statep, jsid *idp)
{
    return obj->asWith().object().enumerate(cx, enum_op, statep, idp);
}

static JSType
with_TypeOf(JSContext *cx, JSObject *obj)
{
    return JSTYPE_OBJECT;
}

static JSObject *
with_ThisObject(JSContext *cx, JSObject *obj)
{
    return &obj->asWith().withThis();
}

Class js::WithClass = {
    "With",
    JSCLASS_HAS_PRIVATE |
    JSCLASS_HAS_RESERVED_SLOTS(WithObject::RESERVED_SLOTS) |
    JSCLASS_IS_ANONYMOUS,
    JS_PropertyStub,         /* addProperty */
    JS_PropertyStub,         /* delProperty */
    JS_PropertyStub,         /* getProperty */
    JS_StrictPropertyStub,   /* setProperty */
    JS_EnumerateStub,
    JS_ResolveStub,
    JS_ConvertStub,
    NULL,                    /* finalize */
    NULL,                    /* checkAccess */
    NULL,                    /* call        */
    NULL,                    /* construct   */
    NULL,                    /* hasInstance */
    NULL,                    /* trace       */
    JS_NULL_CLASS_EXT,
    {
        with_LookupGeneric,
        with_LookupProperty,
        with_LookupElement,
        with_LookupSpecial,
        NULL,             /* defineGeneric */
        NULL,             /* defineProperty */
        NULL,             /* defineElement */
        NULL,             /* defineSpecial */
        with_GetGeneric,
        with_GetProperty,
        with_GetElement,
        NULL,             /* getElementIfPresent */
        with_GetSpecial,
        with_SetGeneric,
        with_SetProperty,
        with_SetElement,
        with_SetSpecial,
        with_GetGenericAttributes,
        with_GetPropertyAttributes,
        with_GetElementAttributes,
        with_GetSpecialAttributes,
        with_SetGenericAttributes,
        with_SetPropertyAttributes,
        with_SetElementAttributes,
        with_SetSpecialAttributes,
        with_DeleteProperty,
        with_DeleteElement,
        with_DeleteSpecial,
        with_Enumerate,
        with_TypeOf,
        NULL,             /* fix   */
        with_ThisObject,
        NULL,             /* clear */
    }
};

ClonedBlockObject *
ClonedBlockObject::create(JSContext *cx, StaticBlockObject &block, StackFrame *fp)
{
    RootedVarTypeObject type(cx);
    type = block.getNewType(cx);
    if (!type)
        return NULL;

    HeapSlot *slots;
    if (!PreallocateObjectDynamicSlots(cx, block.lastProperty(), &slots))
        return NULL;

    RootedVarShape shape(cx);
    shape = block.lastProperty();

    JSObject *obj = JSObject::create(cx, FINALIZE_KIND, shape, type, slots);
    if (!obj)
        return NULL;

    /* Set the parent if necessary, as for call objects. */
    JSObject &global = fp->scopeChain().global();
    if (&global != obj->getParent()) {
        JS_ASSERT(obj->getParent() == NULL);
        if (!obj->setParent(cx, &global))
            return NULL;
    }

    JS_ASSERT(!obj->inDictionaryMode());
    JS_ASSERT(obj->slotSpan() >= block.slotCount() + RESERVED_SLOTS);

    obj->setReservedSlot(DEPTH_SLOT, PrivateUint32Value(block.stackDepth()));
    obj->setPrivate(js_FloatingFrameIfGenerator(cx, fp));

    if (obj->lastProperty()->extensibleParents() && !obj->generateOwnShape(cx))
        return NULL;

    return &obj->asClonedBlock();
}

void
ClonedBlockObject::put(JSContext *cx)
{
    StackFrame *fp = cx->fp();
    JS_ASSERT(maybeStackFrame() == js_FloatingFrameIfGenerator(cx, fp));

    uint32_t count = slotCount();
    uint32_t depth = stackDepth();

    /* The block and its locals must be on the current stack for GC safety. */
    JS_ASSERT(depth <= uint32_t(cx->regs().sp - fp->base()));
    JS_ASSERT(count <= uint32_t(cx->regs().sp - fp->base() - depth));

    /* See comments in CheckDestructuring in frontend/Parser.cpp. */
    JS_ASSERT(count >= 1);

    copySlotRange(RESERVED_SLOTS, fp->base() + depth, count);

    /* We must clear the private slot even with errors. */
    setPrivate(NULL);
    fp->setScopeChainNoCallObj(enclosingScope());
}

static JSBool
block_getProperty(JSContext *cx, JSObject *obj, jsid id, Value *vp)
{
    /*
     * Block objects are never exposed to script, and the engine handles them
     * with care. So unlike other getters, this one can assert (rather than
     * check) certain invariants about obj.
     */
    ClonedBlockObject &block = obj->asClonedBlock();
    unsigned index = (unsigned) JSID_TO_INT(id);
    JS_ASSERT(index < block.slotCount());

    if (StackFrame *fp = block.maybeStackFrame()) {
        fp = js_LiveFrameIfGenerator(fp);
        index += fp->numFixed() + block.stackDepth();
        JS_ASSERT(index < fp->numSlots());
        *vp = fp->slots()[index];
        return true;
    }

    /* Values are in slots immediately following the class-reserved ones. */
    JS_ASSERT(block.closedSlot(index) == *vp);
    return true;
}

static JSBool
block_setProperty(JSContext *cx, JSObject *obj, jsid id, JSBool strict, Value *vp)
{
    ClonedBlockObject &block = obj->asClonedBlock();
    unsigned index = (unsigned) JSID_TO_INT(id);
    JS_ASSERT(index < block.slotCount());

    if (StackFrame *fp = block.maybeStackFrame()) {
        fp = js_LiveFrameIfGenerator(fp);
        index += fp->numFixed() + block.stackDepth();
        JS_ASSERT(index < fp->numSlots());
        fp->slots()[index] = *vp;
        return true;
    }

    /*
     * The value in *vp will be written back to the slot in obj that was
     * allocated when this let binding was defined.
     */
    return true;
}

StaticBlockObject *
StaticBlockObject::create(JSContext *cx)
{
    RootedVarTypeObject type(cx);
    type = cx->compartment->getEmptyType(cx);
    if (!type)
        return NULL;

    RootedVarShape emptyBlockShape(cx);
    emptyBlockShape = EmptyShape::getInitialShape(cx, &BlockClass, NULL, NULL, FINALIZE_KIND);
    if (!emptyBlockShape)
        return NULL;

    JSObject *obj = JSObject::create(cx, FINALIZE_KIND, emptyBlockShape, type, NULL);
    if (!obj)
        return NULL;

    return &obj->asStaticBlock();
}

const Shape *
StaticBlockObject::addVar(JSContext *cx, jsid id, int index, bool *redeclared)
{
    JS_ASSERT(JSID_IS_ATOM(id) || (JSID_IS_INT(id) && JSID_TO_INT(id) == index));

    *redeclared = false;

    /* Inline JSObject::addProperty in order to trap the redefinition case. */
    Shape **spp;
    if (Shape::search(cx, lastProperty(), id, &spp, true)) {
        *redeclared = true;
        return NULL;
    }

    /*
     * Don't convert this object to dictionary mode so that we can clone the
     * block's shape later.
     */
    uint32_t slot = JSSLOT_FREE(&BlockClass) + index;
    return addPropertyInternal(cx, id, block_getProperty, block_setProperty,
                               slot, JSPROP_ENUMERATE | JSPROP_PERMANENT,
                               Shape::HAS_SHORTID, index, spp,
                               /* allowDictionary = */ false);
}

Class js::BlockClass = {
    "Block",
    JSCLASS_HAS_PRIVATE |
    JSCLASS_HAS_RESERVED_SLOTS(BlockObject::RESERVED_SLOTS) |
    JSCLASS_IS_ANONYMOUS,
    JS_PropertyStub,         /* addProperty */
    JS_PropertyStub,         /* delProperty */
    JS_PropertyStub,         /* getProperty */
    JS_StrictPropertyStub,   /* setProperty */
    JS_EnumerateStub,
    JS_ResolveStub,
    JS_ConvertStub
};

#if JS_HAS_XDR

#define NO_PARENT_INDEX UINT32_MAX

static uint32_t
FindObjectIndex(JSObjectArray *array, JSObject *obj)
{
    size_t i;

    if (array) {
        i = array->length;
        do {

            if (array->vector[--i] == obj)
                return i;
        } while (i != 0);
    }

    return NO_PARENT_INDEX;
}

bool
js::XDRStaticBlockObject(JSXDRState *xdr, JSScript *script, StaticBlockObject **objp)
{
    JSContext *cx = xdr->cx;

    StaticBlockObject *obj = NULL;
    uint32_t parentId = 0;
    uint32_t count = 0;
    uint32_t depthAndCount = 0;
    if (xdr->mode == JSXDR_ENCODE) {
        obj = *objp;
        parentId = JSScript::isValidOffset(script->objectsOffset)
                   ? FindObjectIndex(script->objects(), obj->enclosingBlock())
                   : NO_PARENT_INDEX;
        uint32_t depth = obj->stackDepth();
        JS_ASSERT(depth <= UINT16_MAX);
        count = obj->slotCount();
        JS_ASSERT(count <= UINT16_MAX);
        depthAndCount = (depth << 16) | uint16_t(count);
    }

    /* First, XDR the parent atomid. */
    if (!JS_XDRUint32(xdr, &parentId))
        return false;

    if (xdr->mode == JSXDR_DECODE) {
        obj = StaticBlockObject::create(cx);
        if (!obj)
            return false;
        *objp = obj;

        /*
         * If there's a parent id, then get the parent out of our script's
         * object array. We know that we XDR block object in outer-to-inner
         * order, which means that getting the parent now will work.
         */
        obj->setEnclosingBlock(parentId == NO_PARENT_INDEX
                               ? NULL
                               : &script->getObject(parentId)->asStaticBlock());
    }

    AutoObjectRooter tvr(cx, obj);

    if (!JS_XDRUint32(xdr, &depthAndCount))
        return false;

    if (xdr->mode == JSXDR_DECODE) {
        uint32_t depth = uint16_t(depthAndCount >> 16);
        count = uint16_t(depthAndCount);
        obj->setStackDepth(depth);

        /*
         * XDR the block object's properties. We know that there are 'count'
         * properties to XDR, stored as id/shortid pairs.
         */
        for (unsigned i = 0; i < count; i++) {
            JSAtom *atom;
            if (!js_XDRAtom(xdr, &atom))
                return false;

            /* The empty string indicates an int id. */
            jsid id = atom != cx->runtime->emptyString
                      ? ATOM_TO_JSID(atom)
                      : INT_TO_JSID(i);

            bool redeclared;
            if (!obj->addVar(cx, id, i, &redeclared)) {
                JS_ASSERT(!redeclared);
                return false;
            }
        }
    } else {
        AutoShapeVector shapes(cx);
        shapes.growBy(count);

        for (Shape::Range r(obj->lastProperty()); !r.empty(); r.popFront()) {
            const Shape *shape = &r.front();
            shapes[shape->shortid()] = shape;
        }

        /*
         * XDR the block object's properties. We know that there are 'count'
         * properties to XDR, stored as id/shortid pairs.
         */
        for (unsigned i = 0; i < count; i++) {
            const Shape *shape = shapes[i];
            JS_ASSERT(shape->getter() == block_getProperty);
            JS_ASSERT(unsigned(shape->shortid()) == i);

            jsid propid = shape->propid();
            JS_ASSERT(JSID_IS_ATOM(propid) || JSID_IS_INT(propid));

            /* The empty string indicates an int id. */
            JSAtom *atom = JSID_IS_ATOM(propid)
                           ? JSID_TO_ATOM(propid)
                           : cx->runtime->emptyString;

            if (!js_XDRAtom(xdr, &atom))
                return false;
        }
    }
    return true;
}

#endif  /* JS_HAS_XDR */<|MERGE_RESOLUTION|>--- conflicted
+++ resolved
@@ -86,11 +86,7 @@
         JS_ASSERT(script == callobj.getCalleeFunction()->script());
         JS_ASSERT(script == fun->script());
 
-<<<<<<< HEAD
-        uintN n = bindings.countArgsAndVars();
-=======
         unsigned n = bindings.countArgsAndVars();
->>>>>>> 858ed572
         if (n > 0) {
             uint32_t nvars = bindings.countVars();
             uint32_t nargs = bindings.countArgs();
@@ -305,11 +301,7 @@
 {
     CallObject &callobj = obj->asCall();
     JS_ASSERT((int16_t) JSID_TO_INT(id) == JSID_TO_INT(id));
-<<<<<<< HEAD
-    uintN i = (uint16_t) JSID_TO_INT(id);
-=======
     unsigned i = (uint16_t) JSID_TO_INT(id);
->>>>>>> 858ed572
 
     if (StackFrame *fp = callobj.maybeStackFrame())
         *vp = fp->formalArg(i);
@@ -323,11 +315,7 @@
 {
     CallObject &callobj = obj->asCall();
     JS_ASSERT((int16_t) JSID_TO_INT(id) == JSID_TO_INT(id));
-<<<<<<< HEAD
-    uintN i = (uint16_t) JSID_TO_INT(id);
-=======
     unsigned i = (uint16_t) JSID_TO_INT(id);
->>>>>>> 858ed572
 
     if (StackFrame *fp = callobj.maybeStackFrame())
         fp->formalArg(i) = *vp;
@@ -349,11 +337,7 @@
 {
     CallObject &callobj = obj->asCall();
     JS_ASSERT((int16_t) JSID_TO_INT(id) == JSID_TO_INT(id));
-<<<<<<< HEAD
-    uintN i = (uint16_t) JSID_TO_INT(id);
-=======
     unsigned i = (uint16_t) JSID_TO_INT(id);
->>>>>>> 858ed572
 
     *vp = callobj.getCallee()->toFunction()->getFlatClosureUpvar(i);
     return true;
@@ -364,11 +348,7 @@
 {
     CallObject &callobj = obj->asCall();
     JS_ASSERT((int16_t) JSID_TO_INT(id) == JSID_TO_INT(id));
-<<<<<<< HEAD
-    uintN i = (uint16_t) JSID_TO_INT(id);
-=======
     unsigned i = (uint16_t) JSID_TO_INT(id);
->>>>>>> 858ed572
 
     callobj.getCallee()->toFunction()->setFlatClosureUpvar(i, *vp);
     return true;
@@ -379,11 +359,7 @@
 {
     CallObject &callobj = obj->asCall();
     JS_ASSERT((int16_t) JSID_TO_INT(id) == JSID_TO_INT(id));
-<<<<<<< HEAD
-    uintN i = (uint16_t) JSID_TO_INT(id);
-=======
     unsigned i = (uint16_t) JSID_TO_INT(id);
->>>>>>> 858ed572
 
     if (StackFrame *fp = callobj.maybeStackFrame())
         *vp = fp->varSlot(i);
@@ -398,11 +374,7 @@
     CallObject &callobj = obj->asCall();
 
     JS_ASSERT((int16_t) JSID_TO_INT(id) == JSID_TO_INT(id));
-<<<<<<< HEAD
-    uintN i = (uint16_t) JSID_TO_INT(id);
-=======
     unsigned i = (uint16_t) JSID_TO_INT(id);
->>>>>>> 858ed572
 
     if (StackFrame *fp = callobj.maybeStackFrame())
         fp->varSlot(i) = *vp;
@@ -420,11 +392,7 @@
 }
 
 static JSBool
-<<<<<<< HEAD
-call_resolve(JSContext *cx, JSObject *obj, jsid id, uintN flags, JSObject **objp)
-=======
 call_resolve(JSContext *cx, JSObject *obj, jsid id, unsigned flags, JSObject **objp)
->>>>>>> 858ed572
 {
     JS_ASSERT(!obj->getProto());
 
