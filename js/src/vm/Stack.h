/* -*- Mode: C++; tab-width: 4; indent-tabs-mode: nil; c-basic-offset: 4 -*-
 * vim: set ts=4 sw=4 et tw=79 ft=cpp:
 *
 * ***** BEGIN LICENSE BLOCK *****
 * Version: MPL 1.1/GPL 2.0/LGPL 2.1
 *
 * The contents of this file are subject to the Mozilla Public License Version
 * 1.1 (the "License"); you may not use this file except in compliance with
 * the License. You may obtain a copy of the License at
 * http://www.mozilla.org/MPL/
 *
 * Software distributed under the License is distributed on an "AS IS" basis,
 * WITHOUT WARRANTY OF ANY KIND, either express or implied. See the License
 * for the specific language governing rights and limitations under the
 * License.
 *
 * The Original Code is SpiderMonkey JavaScript engine.
 *
 * The Initial Developer of the Original Code is
 * Mozilla Corporation.
 * Portions created by the Initial Developer are Copyright (C) 2009
 * the Initial Developer. All Rights Reserved.
 *
 * Contributor(s):
 *   Luke Wagner <luke@mozilla.com>
 *
 * Alternatively, the contents of this file may be used under the terms of
 * either the GNU General Public License Version 2 or later (the "GPL"), or
 * the GNU Lesser General Public License Version 2.1 or later (the "LGPL"),
 * in which case the provisions of the GPL or the LGPL are applicable instead
 * of those above. If you wish to allow use of your version of this file only
 * under the terms of either the GPL or the LGPL, and not to allow others to
 * use your version of this file under the terms of the MPL, indicate your
 * decision by deleting the provisions above and replace them with the notice
 * and other provisions required by the GPL or the LGPL. If you do not delete
 * the provisions above, a recipient may use your version of this file under
 * the terms of any one of the MPL, the GPL or the LGPL.
 *
 * ***** END LICENSE BLOCK ***** */

#ifndef Stack_h__
#define Stack_h__

#include "jsfun.h"
<<<<<<< HEAD
#include "ion/IonFrameIterator.h"
=======
#include "jsautooplen.h"
>>>>>>> 1cfe3a58

struct JSContext;
struct JSCompartment;

#ifdef JS_METHODJIT
namespace js { namespace mjit { struct CallSite; }}
typedef js::mjit::CallSite JSInlinedSite;
#else
struct JSInlinedSite {};
#endif

typedef /* js::mjit::RejoinState */ size_t JSRejoinState;

namespace js {

class StackFrame;
class FrameRegs;
class StackSegment;
class StackSpace;
class ContextStack;

class InvokeArgsGuard;
class InvokeFrameGuard;
class FrameGuard;
class ExecuteFrameGuard;
class BailoutFrameGuard;
class DummyFrameGuard;
class GeneratorFrameGuard;

class CallIter;
class ScriptFrameIter;
class AllFramesIter;

class ArgumentsObject;
class StaticBlockObject;

#ifdef JS_METHODJIT
namespace mjit {
    struct JITScript;
    jsbytecode *NativeToPC(JITScript *jit, void *ncode, CallSite **pinline);
}
#endif

namespace detail {
    struct OOMCheck;
}

/*****************************************************************************/

/*
 * VM stack layout
 *
 * SpiderMonkey uses a per-thread stack to store the activation records,
 * parameters, locals, and expression temporaries for the stack of actively
 * executing scripts, functions and generators. The stack is owned by the
 * StackSpace object stored in the runtime.
 *
 * The stack is subdivided into contiguous segments of memory which
 * have a memory layout invariant that allows fixed offsets to be used for stack
 * access (by jit code) as well as fast call/return. This memory layout is
 * encapsulated by a set of types that describe different regions of memory.
 * This encapsulation has holes: to avoid calling into C++ from generated code,
 * JIT compilers generate code that simulates analogous operations in C++.
 *
 * A sample memory layout of a segment looks like:
 *
 *                          regs
 *       .---------------------------------------------.
 *       |                                             V
 *       |                                   fp .--FrameRegs--. sp
 *       |                                      V             V
 * |StackSegment| slots |StackFrame| slots |StackFrame| slots |
 *                        |      ^           |
 *           ? <----------'      `-----------'
 *                 prev               prev
 *
 * A segment starts with a fixed-size header (js::StackSegment) which logically
 * describes the segment, links it to the rest of the stack, and points to the
 * end of the stack.
 *
 * Each script activation (global or function code) is given a fixed-size header
 * (js::StackFrame) which is associated with the values (called "slots") before
 * and after it. The frame contains bookkeeping information about the activation
 * and links to the previous frame.
 *
 * The slots preceding a (function) StackFrame in memory are the arguments of
 * the call. The slots after a StackFrame in memory are its locals followed by
 * its expression stack. There is no clean line between the arguments of a
 * frame and the expression stack of the previous frame since the top slots of
 * the expression become the arguments of a call. There are also layout
 * invariants concerning the arguments and StackFrame; see "Arguments" comment
 * in StackFrame for more details.
 *
 * The top of a segment's current frame's expression stack is pointed to by the
 * segment's "current regs", which contains the stack pointer 'sp'. In the
 * interpreter, sp is adjusted as individual values are pushed and popped from
 * the stack and the FrameRegs struct (pointed by the StackSegment) is a local
 * var of js::Interpret. JIT code simulates this by lazily updating FrameRegs
 * when calling from JIT code into the VM. Ideally, we'd like to remove all
 * dependence on FrameRegs outside the interpreter.
 *
 * A call to a native (C++) function does not push a frame. Instead, an array
 * of values is passed to the native. The layout of this array is abstracted by
 * js::CallArgs. With respect to the StackSegment layout above, the args to a
 * native call are inserted anywhere there can be slots. A sample memory layout
 * looks like:
 *
 *                          regs
 *       .----------------------------------------.
 *       |                                        V
 *       |                              fp .--FrameRegs--. sp
 *       |                                 V             V
 * |StackSegment| native call | slots |StackFrame| slots | native call |
 *       |     vp <--argc--> end                        vp <--argc--> end
 *       |         CallArgs <------------------------------ CallArgs
 *       |                               prev                  ^
 *       `-----------------------------------------------------'
 *                                  calls
 *
 * Here there are two native calls on the stack. The start of each native arg
 * range is recorded by a CallArgs element which is prev-linked like stack
 * frames. Note that, in full generality, native and scripted calls can
 * interleave arbitrarily. Thus, the end of a segment is the maximum of its
 * current frame and its current native call. Similarly, the top of the entire
 * thread stack is the end of its current segment.
 *
 * Note that, between any two StackFrames there may be any number
 * of native calls, so the meaning of 'prev' is not 'directly called by'.
 *
 * An additional feature (perhaps not for much longer: bug 650361) is that
 * multiple independent "contexts" can interleave (LIFO) on a single contiguous
 * stack. "Independent" here means that neither context sees the other's
 * frames. Concretely, an embedding may enter the JS engine on cx1 and then,
 * from a native called by the JS engine, reenter the VM on cx2. Changing from
 * cx1 to cx2 causes a new segment to be started for cx2's stack on top of
 * cx1's current segment. These two segments are linked from the perspective of
 * StackSpace, since they are adjacent on the thread's stack, but not from the
 * perspective of cx1 and cx2. Thus, each segment has two links: prevInMemory
 * and prevInContext. Each independent stack is encapsulated and managed by
 * the js::ContextStack object stored in JSContext. ContextStack is the primary
 * interface to the rest of the engine for pushing and popping the stack.
 */

/*****************************************************************************/

class CallReceiver
{
  protected:
#ifdef DEBUG
    mutable bool usedRval_;
    void setUsedRval() const { usedRval_ = true; }
    void clearUsedRval() const { usedRval_ = false; }
#else
    void setUsedRval() const {}
    void clearUsedRval() const {}
#endif
    Value *argv_;
  public:
    friend CallReceiver CallReceiverFromVp(Value *);
    friend CallReceiver CallReceiverFromArgv(Value *);
    Value *base() const { return argv_ - 2; }
    JSObject &callee() const { JS_ASSERT(!usedRval_); return argv_[-2].toObject(); }
    Value &calleev() const { JS_ASSERT(!usedRval_); return argv_[-2]; }
    Value &thisv() const { return argv_[-1]; }

    Value &rval() const {
        setUsedRval();
        return argv_[-2];
    }

    Value *spAfterCall() const {
        setUsedRval();
        return argv_ - 1;
    }

    void setCallee(Value calleev) {
        clearUsedRval();
        this->calleev() = calleev;
    }
};

JS_ALWAYS_INLINE CallReceiver
CallReceiverFromArgv(Value *argv)
{
    CallReceiver receiver;
    receiver.clearUsedRval();
    receiver.argv_ = argv;
    return receiver;
}

JS_ALWAYS_INLINE CallReceiver
CallReceiverFromVp(Value *vp)
{
    return CallReceiverFromArgv(vp + 2);
}

/*****************************************************************************/

class CallArgs : public CallReceiver
{
  protected:
    unsigned argc_;
  public:
    friend CallArgs CallArgsFromVp(unsigned, Value *);
    friend CallArgs CallArgsFromArgv(unsigned, Value *);
    friend CallArgs CallArgsFromSp(unsigned, Value *);
    Value &operator[](unsigned i) const { JS_ASSERT(i < argc_); return argv_[i]; }
    Value *array() const { return argv_; }
    unsigned length() const { return argc_; }
    Value *end() const { return argv_ + argc_; }
    bool hasDefined(unsigned i) const { return i < argc_ && !argv_[i].isUndefined(); }
};

JS_ALWAYS_INLINE CallArgs
CallArgsFromArgv(unsigned argc, Value *argv)
{
    CallArgs args;
    args.clearUsedRval();
    args.argv_ = argv;
    args.argc_ = argc;
    return args;
}

JS_ALWAYS_INLINE CallArgs
CallArgsFromVp(unsigned argc, Value *vp)
{
    return CallArgsFromArgv(argc, vp + 2);
}

JS_ALWAYS_INLINE CallArgs
CallArgsFromSp(unsigned argc, Value *sp)
{
    return CallArgsFromArgv(argc, sp - argc);
}

/*****************************************************************************/

/*
 * For calls to natives, the InvokeArgsGuard object provides a record of the
 * call for the debugger's callstack. For this to work, the InvokeArgsGuard
 * record needs to know when the call is actually active (because the
 * InvokeArgsGuard can be pushed long before and popped long after the actual
 * call, during which time many stack-observing things can happen).
 */
class CallArgsList : public CallArgs
{
    friend class StackSegment;
    CallArgsList *prev_;
    bool active_;
  public:
    friend CallArgsList CallArgsListFromVp(unsigned, Value *, CallArgsList *);
    friend CallArgsList CallArgsListFromArgv(unsigned, Value *, CallArgsList *);
    CallArgsList *prev() const { return prev_; }
    bool active() const { return active_; }
    void setActive() { active_ = true; }
    void setInactive() { active_ = false; }
};

JS_ALWAYS_INLINE CallArgsList
CallArgsListFromArgv(unsigned argc, Value *argv, CallArgsList *prev)
{
    CallArgsList args;
#ifdef DEBUG
    args.usedRval_ = false;
#endif
    args.argv_ = argv;
    args.argc_ = argc;
    args.prev_ = prev;
    args.active_ = false;
    return args;
}

JS_ALWAYS_INLINE CallArgsList
CallArgsListFromVp(unsigned argc, Value *vp, CallArgsList *prev)
{
    return CallArgsListFromArgv(argc, vp + 2, prev);
}

/*****************************************************************************/

/* Flags specified for a frame as it is constructed. */
enum InitialFrameFlags {
    INITIAL_NONE           =          0,
    INITIAL_CONSTRUCT      =       0x80, /* == StackFrame::CONSTRUCTING, asserted below */
    INITIAL_LOWERED        =   0x200000  /* == StackFrame::LOWERED_CALL_APPLY, asserted below */
};

enum ExecuteType {
    EXECUTE_GLOBAL         =        0x1, /* == StackFrame::GLOBAL */
    EXECUTE_DIRECT_EVAL    =        0x8, /* == StackFrame::EVAL */
    EXECUTE_INDIRECT_EVAL  =        0x9, /* == StackFrame::GLOBAL | EVAL */
    EXECUTE_DEBUG          =       0x18  /* == StackFrame::EVAL | DEBUGGER */
};

/*****************************************************************************/

class StackFrame
{
  public:
    enum Flags {
        /* Primary frame type */
        GLOBAL             =        0x1,  /* frame pushed for a global script */
        FUNCTION           =        0x2,  /* frame pushed for a scripted call */
        DUMMY              =        0x4,  /* frame pushed for bookkeeping */

        /* Frame subtypes */
        EVAL               =        0x8,  /* frame pushed for eval() or debugger eval */
        DEBUGGER           =       0x10,  /* frame pushed for debugger eval */
        GENERATOR          =       0x20,  /* frame is associated with a generator */
        FLOATING_GENERATOR =       0x40,  /* frame is is in generator obj, not on stack */
        CONSTRUCTING       =       0x80,  /* frame is for a constructor invocation */

        /* Temporary frame states */
        YIELDING           =      0x100,  /* js::Interpret dispatched JSOP_YIELD */
        FINISHED_IN_INTERP =      0x200,  /* set if frame finished in Interpret() */

        /* Function arguments */
        OVERFLOW_ARGS      =      0x400,  /* numActualArgs > numFormalArgs */
        UNDERFLOW_ARGS     =      0x800,  /* numActualArgs < numFormalArgs */

        /* Lazy frame initialization */
        HAS_CALL_OBJ       =     0x1000,  /* frame has a callobj reachable from scopeChain_ */
        HAS_ARGS_OBJ       =     0x2000,  /* frame has an argsobj in StackFrame::args */
        HAS_HOOK_DATA      =     0x4000,  /* frame has hookData_ set */
        HAS_ANNOTATION     =     0x8000,  /* frame has annotation_ set */
        HAS_RVAL           =    0x10000,  /* frame has rval_ set */
        HAS_SCOPECHAIN     =    0x20000,  /* frame has scopeChain_ set */
        HAS_PREVPC         =    0x40000,  /* frame has prevpc_ and prevInline_ set */
        HAS_BLOCKCHAIN     =    0x80000,  /* frame has blockChain_ set */

        /* Method JIT state */
        DOWN_FRAMES_EXPANDED = 0x100000,  /* inlining in down frames has been expanded */
        LOWERED_CALL_APPLY   = 0x200000,  /* Pushed by a lowered call/apply */
        /* Ion frame state */
        RUNNING_IN_ION       = 0x400000   /* frame is running in Ion */
    };

  private:
    mutable uint32_t    flags_;         /* bits described by Flags */
    union {                             /* describes what code is executing in a */
        JSScript        *script;        /*   global frame */
        JSFunction      *fun;           /*   function frame, pre GetScopeChain */
    } exec;
    union {                             /* describes the arguments of a function */
        unsigned           nactual;        /*   for non-eval frames */
        JSScript        *evalScript;    /*   the script of an eval-in-function */
    } u;
    mutable JSObject    *scopeChain_;   /* current scope chain */
    StackFrame          *prev_;         /* previous cx->regs->fp */
    void                *ncode_;        /* return address for method JIT */

    /* Lazily initialized */
    Value               rval_;          /* return value of the frame */
    StaticBlockObject   *blockChain_;   /* innermost let block */
    ArgumentsObject     *argsObj_;      /* if has HAS_ARGS_OBJ */
    jsbytecode          *prevpc_;       /* pc of previous frame*/
    JSInlinedSite       *prevInline_;   /* inlined site in previous frame */
    void                *hookData_;     /* closure returned by call hook */
    void                *annotation_;   /* perhaps remove with bug 546848 */
    JSRejoinState       rejoin_;        /* If rejoining into the interpreter
                                         * from JIT code, state at rejoin. */

    static void staticAsserts() {
        JS_STATIC_ASSERT(offsetof(StackFrame, rval_) % sizeof(Value) == 0);
        JS_STATIC_ASSERT(sizeof(StackFrame) % sizeof(Value) == 0);
    }

    inline void initPrev(JSContext *cx);
    jsbytecode *prevpcSlow(JSInlinedSite **pinlined);

  public:
    /*
     * Frame initialization
     *
     * After acquiring a pointer to an uninitialized stack frame on the VM
     * stack from StackSpace, these members are used to initialize the stack
     * frame before officially pushing the frame into the context.
     */

    /* Used for Invoke, Interpret, trace-jit LeaveTree, and method-jit stubs. */
    void initCallFrame(JSContext *cx, JSFunction &callee,
                       JSScript *script, uint32_t nactual, StackFrame::Flags flags);

    /* Used for getFixupFrame (for FixupArity). */
    void initFixupFrame(StackFrame *prev, StackFrame::Flags flags, void *ncode, unsigned nactual);

    /* Used for eval. */
    void initExecuteFrame(JSScript *script, StackFrame *prev, FrameRegs *regs,
                          const Value &thisv, JSObject &scopeChain, ExecuteType type);

    /* Used when activating generators. */
    enum TriggerPostBarriers {
        DoPostBarrier = true,
        NoPostBarrier = false
    };
    template <class T, class U, TriggerPostBarriers doPostBarrier>
    void stealFrameAndSlots(StackFrame *fp, T *vp, StackFrame *otherfp, U *othervp,
                            Value *othersp);
    void writeBarrierPost();

    /* Perhaps one fine day we will remove dummy frames. */
    void initDummyFrame(JSContext *cx, JSObject &chain);

    /*
     * Stack frame type
     *
     * A stack frame may have one of three types, which determines which
     * members of the frame may be accessed and other invariants:
     *
     *  global frame:   execution of global code or an eval in global code
     *  function frame: execution of function code or an eval in a function
     *  dummy frame:    bookkeeping frame (to be removed in bug 625199)
     */

    bool isFunctionFrame() const {
        return !!(flags_ & FUNCTION);
    }

    bool isGlobalFrame() const {
        return !!(flags_ & GLOBAL);
    }

    bool isDummyFrame() const {
        return !!(flags_ & DUMMY);
    }

    bool isScriptFrame() const {
        bool retval = !!(flags_ & (FUNCTION | GLOBAL));
        JS_ASSERT(retval == !isDummyFrame());
        return retval;
    }

    /*
     * Eval frames
     *
     * As noted above, global and function frames may optionally be 'eval
     * frames'. Eval code shares its parent's arguments which means that the
     * arg-access members of StackFrame may not be used for eval frames.
     * Search for 'hasArgs' below for more details.
     *
     * A further sub-classification of eval frames is whether the frame was
     * pushed for an ES5 strict-mode eval().
     */

    bool isEvalFrame() const {
        JS_ASSERT_IF(flags_ & EVAL, isScriptFrame());
        return flags_ & EVAL;
    }

    bool isEvalInFunction() const {
        return (flags_ & (EVAL | FUNCTION)) == (EVAL | FUNCTION);
    }

    bool isNonEvalFunctionFrame() const {
        return (flags_ & (FUNCTION | EVAL)) == FUNCTION;
    }

    inline bool isStrictEvalFrame() const {
        return isEvalFrame() && script()->strictModeCode;
    }

    bool isNonStrictEvalFrame() const {
        return isEvalFrame() && !script()->strictModeCode;
    }

    /*
     * Previous frame
     *
     * A frame's 'prev' frame is either null or the previous frame pointed to
     * by cx->regs->fp when this frame was pushed. Often, given two prev-linked
     * frames, the next-frame is a function or eval that was called by the
     * prev-frame, but not always: the prev-frame may have called a native that
     * reentered the VM through JS_CallFunctionValue on the same context
     * (without calling JS_SaveFrameChain) which pushed the next-frame. Thus,
     * 'prev' has little semantic meaning and basically just tells the VM what
     * to set cx->regs->fp to when this frame is popped.
     */

    StackFrame *prev() const {
        return prev_;
    }

    inline void resetGeneratorPrev(JSContext *cx);
    inline void resetInlinePrev(StackFrame *prevfp, jsbytecode *prevpc);

    inline void initInlineFrame(JSFunction *fun, StackFrame *prevfp, jsbytecode *prevpc);

    /*
     * Frame slots
     *
     * A frame's 'slots' are the fixed slots associated with the frame (like
     * local variables) followed by an expression stack holding temporary
     * values. A frame's 'base' is the base of the expression stack.
     */

    Value *slots() const {
        return (Value *)(this + 1);
    }

    Value *base() const {
        return slots() + script()->nfixed;
    }

    Value &varSlot(unsigned i) {
        JS_ASSERT(i < script()->nfixed);
        JS_ASSERT_IF(maybeFun(), i < script()->bindings.numVars());
        return slots()[i];
    }

    Value &localSlot(unsigned i) {
        /* Let variables can be above script->nfixed. */
        JS_ASSERT(i < script()->nslots);
        return slots()[i];
    }

    /*
     * Script
     *
     * All function and global frames have an associated JSScript which holds
     * the bytecode being executed for the frame. This script/bytecode does
     * not reflect any inlining that has been performed by the method JIT.
     * If other frames were inlined into this one, the script/pc reflect the
     * point of the outermost call. Inlined frame invariants:
     *
     * - Inlined frames have the same scope chain as the outer frame.
     * - Inlined frames have the same strictness as the outer frame.
     * - Inlined frames can only make calls to other JIT frames associated with
     *   the same VMFrame. Other calls force expansion of the inlined frames.
     */

    /*
     * Get the frame's current bytecode, assuming |this| is in |cx|. next is
     * frame whose prev == this, NULL if not known or if this == cx->fp().
     * If the frame is inside an inline call made within the pc, the pc will
     * be that of the outermost call and the state of any inlined frame(s) is
     * returned through pinlined.
     *
     * Beware, as the name implies, pcQuadratic can lead to quadratic behavior
     * in loops such as:
     *
     *   for ( ...; fp; fp = fp->prev())
     *     ... fp->pcQuadratic(cx->stack);
     *
     * Using next can avoid this, but in most cases prefer ScriptFrameIter;
     * it is amortized O(1).
     *
     *   When I get to the bottom I go back to the top of the stack
     *   Where I stop and I turn and I go right back
     *   Till I get to the bottom and I see you again...
     */
    jsbytecode *pcQuadratic(const ContextStack &stack, StackFrame *next = NULL,
                            JSInlinedSite **pinlined = NULL);

    jsbytecode *prevpc(JSInlinedSite **pinlined) {
        if (flags_ & HAS_PREVPC) {
            if (pinlined)
                *pinlined = prevInline_;
            return prevpc_;
        }
        return prevpcSlow(pinlined);
    }

    JSInlinedSite *prevInline() {
        JS_ASSERT(flags_ & HAS_PREVPC);
        return prevInline_;
    }

    JSScript *script() const {
        JS_ASSERT(isScriptFrame());
        return isFunctionFrame()
               ? isEvalFrame() ? u.evalScript : fun()->script()
               : exec.script;
    }

    JSScript *functionScript() const {
        JS_ASSERT(isFunctionFrame());
        return isEvalFrame() ? u.evalScript : fun()->script();
    }

    JSScript *globalScript() const {
        JS_ASSERT(isGlobalFrame());
        return exec.script;
    }

    JSScript *maybeScript() const {
        return isScriptFrame() ? script() : NULL;
    }

    size_t numFixed() const {
        return script()->nfixed;
    }

    size_t numSlots() const {
        return script()->nslots;
    }

    size_t numGlobalVars() const {
        JS_ASSERT(isGlobalFrame());
        return exec.script->nfixed;
    }

    /*
     * Function
     *
     * All function frames have an associated interpreted JSFunction. The
     * function returned by fun() and maybeFun() is not necessarily the
     * original canonical function which the frame's script was compiled
     * against. To get this function, use maybeScriptFunction().
     */

    JSFunction* fun() const {
        JS_ASSERT(isFunctionFrame());
        return exec.fun;
    }

    JSFunction* maybeFun() const {
        return isFunctionFrame() ? fun() : NULL;
    }

    JSFunction* maybeScriptFunction() const {
        if (!isFunctionFrame())
            return NULL;
        const StackFrame *fp = this;
        while (fp->isEvalFrame())
            fp = fp->prev();
        return fp->script()->function();
    }

    /*
     * Arguments
     *
     * Only non-eval function frames have arguments. A frame follows its
     * arguments contiguously in memory. The arguments pushed by the caller are
     * the 'actual' arguments. The declared arguments of the callee are the
     * 'formal' arguments. When the caller passes less or equal actual
     * arguments, the actual and formal arguments are the same array (but with
     * different extents). When the caller passes too many arguments, the
     * formal subset of the actual arguments is copied onto the top of the
     * stack. This allows the engine to maintain a jit-time constant offset of
     * arguments from the frame pointer. Since the formal subset of the actual
     * arguments is potentially on the stack twice, it is important for all
     * reads/writes to refer to the same canonical memory location.
     *
     * An arguments object (the object returned by the 'arguments' keyword) is
     * lazily created, so a given function frame may or may not have one.
     */

    /* True if this frame has arguments. Contrast with hasArgsObj. */
    bool hasArgs() const {
        return isNonEvalFunctionFrame();
    }

    unsigned numFormalArgs() const {
        JS_ASSERT(hasArgs());
        return fun()->nargs;
    }

    Value &formalArg(unsigned i) const {
        JS_ASSERT(i < numFormalArgs());
        return formalArgs()[i];
    }

    Value *formalArgs() const {
        JS_ASSERT(hasArgs());
        return (Value *)this - numFormalArgs();
    }

    Value *formalArgsEnd() const {
        JS_ASSERT(hasArgs());
        return (Value *)this;
    }

    Value *maybeFormalArgs() const {
        return (flags_ & (FUNCTION | EVAL)) == FUNCTION
               ? formalArgs()
               : NULL;
    }

    inline unsigned numActualArgs() const;
    inline Value *actualArgs() const;
    inline Value *actualArgsEnd() const;

    inline Value &canonicalActualArg(unsigned i) const;
    template <class Op>
    inline bool forEachCanonicalActualArg(Op op, unsigned start = 0, unsigned count = unsigned(-1));
    template <class Op> inline bool forEachFormalArg(Op op);

    /* XXX: all these argsObj functions will be removed with bug 659577. */

    bool hasArgsObj() const {
        /*
         * HAS_ARGS_OBJ is still technically not equivalent to
         * script()->needsArgsObj() during functionPrologue (where GC can
         * observe a frame that needsArgsObj but has not yet been given the
         * args). This can be fixed by creating and rooting the args/call
         * object before pushing the frame, which should be done eventually.
         */
        return !!(flags_ & HAS_ARGS_OBJ);
    }

    ArgumentsObject &argsObj() const {
        JS_ASSERT(hasArgsObj());
        return *argsObj_;
    }

    ArgumentsObject *maybeArgsObj() const {
        return hasArgsObj() ? &argsObj() : NULL;
    }

    void initArgsObj(ArgumentsObject &argsObj) {
        JS_ASSERT(script()->needsArgsObj());
        JS_ASSERT(!hasArgsObj());
        argsObj_ = &argsObj;
        flags_ |= HAS_ARGS_OBJ;
    }

    /*
     * This value
     *
     * Every frame has a this value although, until 'this' is computed, the
     * value may not be the semantically-correct 'this' value.
     *
     * The 'this' value is stored before the formal arguments for function
     * frames and directly before the frame for global frames. The *Args
     * members assert !isEvalFrame(), so we implement specialized inline
     * methods for accessing 'this'. When the caller has static knowledge that
     * a frame is a function or global frame, 'functionThis' and 'globalThis',
     * respectively, allow more efficient access.
     */

    Value &functionThis() const {
        JS_ASSERT(isFunctionFrame());
        if (isEvalFrame())
            return ((Value *)this)[-1];
        return formalArgs()[-1];
    }

    JSObject &constructorThis() const {
        JS_ASSERT(hasArgs());
        return formalArgs()[-1].toObject();
    }

    Value &globalThis() const {
        JS_ASSERT(isGlobalFrame());
        return ((Value *)this)[-1];
    }

    Value &thisValue() const {
        if (flags_ & (EVAL | GLOBAL))
            return ((Value *)this)[-1];
        return formalArgs()[-1];
    }

    /*
     * Callee
     *
     * Only function frames have a callee. An eval frame in a function has the
     * same caller as its containing function frame. maybeCalleev can be used
     * to return a value that is either caller object (for function frames) or
     * null (for global frames).
     */

    JSObject &callee() const {
        JS_ASSERT(isFunctionFrame());
        return calleev().toObject();
    }

    const Value &calleev() const {
        JS_ASSERT(isFunctionFrame());
        return mutableCalleev();
    }

    const Value &maybeCalleev() const {
        JS_ASSERT(isScriptFrame());
        Value &calleev = flags_ & (EVAL | GLOBAL)
                         ? ((Value *)this)[-2]
                         : formalArgs()[-2];
        JS_ASSERT(calleev.isObjectOrNull());
        return calleev;
    }

    Value &mutableCalleev() const {
        JS_ASSERT(isFunctionFrame());
        if (isEvalFrame())
            return ((Value *)this)[-2];
        return formalArgs()[-2];
    }

    CallReceiver callReceiver() const {
        return CallReceiverFromArgv(formalArgs());
    }

    /*
     * Scope chain
     *
     * Every frame has a scopeChain which, when traversed via the 'parent' link
     * to the root, indicates the current global object. A 'call object' is a
     * node on a scope chain representing a function's activation record. A
     * call object is used for dynamically-scoped name lookup and lexically-
     * scoped upvar access. The call object holds the values of locals and
     * arguments when a function returns (and its stack frame is popped). For
     * performance reasons, call objects are created lazily for 'lightweight'
     * functions, i.e., functions which are not statically known to require a
     * call object. Thus, a given function frame may or may not have a call
     * object. When a function does have a call object, it is found by walking
     * up the scope chain until the first call object. Thus, it is important,
     * when setting the scope chain, to indicate whether the new scope chain
     * contains a new call object and thus changes the 'hasCallObj' state.
     *
     * The method JIT requires that HAS_SCOPECHAIN be set for all frames which
     * use NAME or related opcodes that can access the scope chain (so it does
     * not have to test the bit). To ensure this, we always initialize the
     * scope chain when pushing frames in the VM, and only initialize it when
     * pushing frames in JIT code when the above situation applies.
     *
     * NB: 'fp->hasCallObj()' implies that fp->callObj() needs to be 'put' when
     * the frame is popped. Since the scope chain of a non-strict eval frame
     * contains the call object of the parent (function) frame, it is possible
     * to have:
     *   !fp->hasCall() && fp->scopeChain().isCall()
     */

    inline HandleObject scopeChain() const;
    inline GlobalObject &global() const;

    bool hasCallObj() const {
        bool ret = !!(flags_ & HAS_CALL_OBJ);
        JS_ASSERT_IF(ret, !isNonStrictEvalFrame());
        return ret;
    }

    inline CallObject &callObj() const;
    inline void setScopeChainNoCallObj(JSObject &obj);
    inline void setScopeChainWithOwnCallObj(CallObject &obj);

    /* Block chain */

    bool hasBlockChain() const {
        return (flags_ & HAS_BLOCKCHAIN) && blockChain_;
    }

    StaticBlockObject *maybeBlockChain() {
        return (flags_ & HAS_BLOCKCHAIN) ? blockChain_ : NULL;
    }

    StaticBlockObject &blockChain() const {
        JS_ASSERT(hasBlockChain());
        return *blockChain_;
    }

    void setBlockChain(StaticBlockObject *obj) {
        flags_ |= HAS_BLOCKCHAIN;
        blockChain_ = obj;
    }

    /*
     * Prologue for function frames: make a call object for heavyweight
     * functions, and maintain type nesting invariants.
     */
    inline bool functionPrologue(JSContext *cx);

    /*
     * Epilogue for function frames: put any args or call object for the frame
     * which may still be live, and maintain type nesting invariants. Note:
     * this does mark the epilogue as having been completed, since the frame is
     * about to be popped. Use updateEpilogueFlags for this.
     */
    inline void functionEpilogue();

    /*
     * If callObj() or argsObj() have already been put, update our flags
     * accordingly. This call must be followed by a later functionEpilogue.
     */
    inline void updateEpilogueFlags();

    inline bool maintainNestingState() const;

    /*
     * Variables object
     *
     * Given that a (non-dummy) StackFrame corresponds roughly to a ES5
     * Execution Context (ES5 10.3), StackFrame::varObj corresponds to the
     * VariableEnvironment component of a Exection Context. Intuitively, the
     * variables object is where new bindings (variables and functions) are
     * stored. One might expect that this is either the callObj or
     * scopeChain.globalObj for function or global code, respectively, however
     * the JSAPI allows calls of Execute to specify a variables object on the
     * scope chain other than the call/global object. This allows embeddings to
     * run multiple scripts under the same global, each time using a new
     * variables object to collect and discard the script's global variables.
     */

    inline JSObject &varObj();

    /*
     * Frame compartment
     *
     * A stack frame's compartment is the frame's containing context's
     * compartment when the frame was pushed.
     */

    inline JSCompartment *compartment() const;

    /* Annotation (will be removed after bug 546848) */

    void* annotation() const {
        return (flags_ & HAS_ANNOTATION) ? annotation_ : NULL;
    }

    void setAnnotation(void *annot) {
        flags_ |= HAS_ANNOTATION;
        annotation_ = annot;
    }

    /* JIT rejoin state */

    JSRejoinState rejoin() const {
        return rejoin_;
    }

    void setRejoin(JSRejoinState state) {
        rejoin_ = state;
    }

    /* Down frame expansion state */

    void setDownFramesExpanded() {
        flags_ |= DOWN_FRAMES_EXPANDED;
    }

    bool downFramesExpanded() {
        return !!(flags_ & DOWN_FRAMES_EXPANDED);
    }

    /* Debugger hook data */

    bool hasHookData() const {
        return !!(flags_ & HAS_HOOK_DATA);
    }

    void* hookData() const {
        JS_ASSERT(hasHookData());
        return hookData_;
    }

    void* maybeHookData() const {
        return hasHookData() ? hookData_ : NULL;
    }

    void setHookData(void *v) {
        hookData_ = v;
        flags_ |= HAS_HOOK_DATA;
    }

    /* Return value */

    bool hasReturnValue() const {
        return !!(flags_ & HAS_RVAL);
    }

    Value &returnValue() {
        if (!(flags_ & HAS_RVAL))
            rval_.setUndefined();
        return rval_;
    }

    void markReturnValue() {
        flags_ |= HAS_RVAL;
    }

    void setReturnValue(const Value &v) {
        rval_ = v;
        markReturnValue();
    }

    void clearReturnValue() {
        rval_.setUndefined();
        markReturnValue();
    }

    /* Native-code return address */

    void *nativeReturnAddress() const {
        return ncode_;
    }

    void setNativeReturnAddress(void *addr) {
        ncode_ = addr;
    }

    void **addressOfNativeReturnAddress() {
        return &ncode_;
    }

    /*
     * Generator-specific members
     *
     * A non-eval function frame may optionally be the activation of a
     * generator. For the most part, generator frames act like ordinary frames.
     * For exceptions, see js_FloatingFrameIfGenerator.
     */

    bool isGeneratorFrame() const {
        return !!(flags_ & GENERATOR);
    }

    bool isFloatingGenerator() const {
        JS_ASSERT_IF(flags_ & FLOATING_GENERATOR, isGeneratorFrame());
        return !!(flags_ & FLOATING_GENERATOR);
    }

    void initFloatingGenerator() {
        JS_ASSERT(!(flags_ & GENERATOR));
        flags_ |= (GENERATOR | FLOATING_GENERATOR);
    }

    void unsetFloatingGenerator() {
        flags_ &= ~FLOATING_GENERATOR;
    }

    void setFloatingGenerator() {
        flags_ |= FLOATING_GENERATOR;
    }

    /*
     * js::Execute pushes both global and function frames (since eval() in a
     * function pushes a frame with isFunctionFrame() && isEvalFrame()). Most
     * code should not care where a frame was pushed, but if it is necessary to
     * pick out frames pushed by js::Execute, this is the right query:
     */

    bool isFramePushedByExecute() const {
        return !!(flags_ & (GLOBAL | EVAL));
    }

    /*
     * Other flags
     */

    InitialFrameFlags initialFlags() const {
        JS_STATIC_ASSERT((int)INITIAL_NONE == 0);
        JS_STATIC_ASSERT((int)INITIAL_CONSTRUCT == (int)CONSTRUCTING);
        JS_STATIC_ASSERT((int)INITIAL_LOWERED == (int)LOWERED_CALL_APPLY);
        uint32_t mask = CONSTRUCTING | LOWERED_CALL_APPLY;
        JS_ASSERT((flags_ & mask) != mask);
        return InitialFrameFlags(flags_ & mask);
    }

    void setConstructing() {
        flags_ |= CONSTRUCTING;
    }

    bool isConstructing() const {
        return !!(flags_ & CONSTRUCTING);
    }

    /*
     * The method JIT call/apply optimization can erase Function.{call,apply}
     * invocations from the stack and push the callee frame directly. The base
     * of these frames will be offset by one value, however, which the
     * interpreter needs to account for if it ends up popping the frame.
     */
    bool loweredCallOrApply() const {
        return !!(flags_ & LOWERED_CALL_APPLY);
    }

    bool isDebuggerFrame() const {
        return !!(flags_ & DEBUGGER);
    }

    bool hasOverflowArgs() const {
        return !!(flags_ & OVERFLOW_ARGS);
    }

    bool isYielding() {
        return !!(flags_ & YIELDING);
    }

    void setYielding() {
        flags_ |= YIELDING;
    }

    void clearYielding() {
        flags_ &= ~YIELDING;
    }

    void setFinishedInInterpreter() {
        flags_ |= FINISHED_IN_INTERP;
    }

    bool finishedInInterpreter() const {
        return !!(flags_ & FINISHED_IN_INTERP);
    }

#ifdef DEBUG
    /* Poison scopeChain value set before a frame is flushed. */
    static JSObject *const sInvalidScopeChain;
#endif

  public:
    /* Public, but only for JIT use: */

    static size_t offsetOfFlags() {
        return offsetof(StackFrame, flags_);
    }

    static size_t offsetOfExec() {
        return offsetof(StackFrame, exec);
    }

    static size_t offsetOfNumActual() {
        return offsetof(StackFrame, u.nactual);
    }

    static size_t offsetOfScopeChain() {
        return offsetof(StackFrame, scopeChain_);
    }

    static size_t offsetOfPrev() {
        return offsetof(StackFrame, prev_);
    }

    static size_t offsetOfReturnValue() {
        return offsetof(StackFrame, rval_);
    }

    static size_t offsetOfArgsObj() {
        return offsetof(StackFrame, argsObj_);
    }

    static ptrdiff_t offsetOfNcode() {
        return offsetof(StackFrame, ncode_);
    }

    static ptrdiff_t offsetOfCallee(JSFunction *fun) {
        JS_ASSERT(fun != NULL);
        return -(fun->nargs + 2) * sizeof(Value);
    }

    static ptrdiff_t offsetOfThis(JSFunction *fun) {
        return fun == NULL
               ? -1 * ptrdiff_t(sizeof(Value))
               : -(fun->nargs + 1) * ptrdiff_t(sizeof(Value));
    }

    static ptrdiff_t offsetOfFormalArg(JSFunction *fun, unsigned i) {
        JS_ASSERT(i < fun->nargs);
        return (-(int)fun->nargs + i) * sizeof(Value);
    }

    static size_t offsetOfFixed(unsigned i) {
        return sizeof(StackFrame) + i * sizeof(Value);
    }

#ifdef JS_METHODJIT
    mjit::JITScript *jit() {
        return script()->getJIT(isConstructing());
    }
#endif

    void methodjitStaticAsserts();

  public:
    void mark(JSTracer *trc);

    bool runningInIon() const {
        return !!(flags_ & RUNNING_IN_ION);
    }
    void setRunningInIon() {
        flags_ |= RUNNING_IN_ION;
    }
    void clearRunningInIon() {
        flags_ &= ~RUNNING_IN_ION;
    }
};

static const size_t VALUES_PER_STACK_FRAME = sizeof(StackFrame) / sizeof(Value);

static inline unsigned
ToReportFlags(InitialFrameFlags initial)
{
    return unsigned(initial & StackFrame::CONSTRUCTING);
}

static inline StackFrame::Flags
ToFrameFlags(InitialFrameFlags initial)
{
    return StackFrame::Flags(initial);
}

static inline InitialFrameFlags
InitialFrameFlagsFromConstructing(bool b)
{
    return b ? INITIAL_CONSTRUCT : INITIAL_NONE;
}

static inline bool
InitialFrameFlagsAreConstructing(InitialFrameFlags initial)
{
    return !!(initial & INITIAL_CONSTRUCT);
}

static inline bool
InitialFrameFlagsAreLowered(InitialFrameFlags initial)
{
    return !!(initial & INITIAL_LOWERED);
}

inline StackFrame *          Valueify(JSStackFrame *fp) { return (StackFrame *)fp; }
static inline JSStackFrame * Jsvalify(StackFrame *fp)   { return (JSStackFrame *)fp; }

/*****************************************************************************/

class FrameRegs
{
  public:
    Value *sp;
    jsbytecode *pc;
  private:
    JSInlinedSite *inlined_;
    StackFrame *fp_;
  public:
    StackFrame *fp() const { return fp_; }
    JSInlinedSite *inlined() const { return inlined_; }

    /* For jit use (need constant): */
    static const size_t offsetOfFp = 3 * sizeof(void *);
    static const size_t offsetOfInlined = 2 * sizeof(void *);
    static void staticAssert() {
        JS_STATIC_ASSERT(offsetOfFp == offsetof(FrameRegs, fp_));
        JS_STATIC_ASSERT(offsetOfInlined == offsetof(FrameRegs, inlined_));
    }
    void clearInlined() { inlined_ = NULL; }

    /* For generator: */
    void rebaseFromTo(const FrameRegs &from, StackFrame &to) {
        fp_ = &to;
        sp = to.slots() + (from.sp - from.fp_->slots());
        pc = from.pc;
        inlined_ = from.inlined_;
        JS_ASSERT(fp_);
    }

    /* For ContextStack: */
    void popFrame(Value *newsp) {
        pc = fp_->prevpc(&inlined_);
        sp = newsp;
        fp_ = fp_->prev();
        JS_ASSERT(fp_);
    }

    /* For FixupArity: */
    void popPartialFrame(Value *newsp) {
        sp = newsp;
        fp_ = fp_->prev();
        JS_ASSERT(fp_);
    }

    /* For InternalInterpret: */
    void restorePartialFrame(Value *newfp) {
        fp_ = (StackFrame *) newfp;
    }

    /* For EnterMethodJIT: */
    void refreshFramePointer(StackFrame *fp) {
        fp_ = fp;
    }

    /* For stubs::CompileFunction, ContextStack: */
    void prepareToRun(StackFrame &fp, JSScript *script) {
        pc = script->code;
        sp = fp.slots() + script->nfixed;
        fp_ = &fp;
        inlined_ = NULL;
    }

    void setToEndOfScript() {
        JSScript *script = fp()->script();
        sp = fp()->base();
        pc = script->code + script->length - JSOP_STOP_LENGTH;
        JS_ASSERT(*pc == JSOP_STOP);
    }

    /* For pushDummyFrame: */
    void initDummyFrame(StackFrame &fp) {
        pc = NULL;
        sp = fp.slots();
        fp_ = &fp;
        inlined_ = NULL;
    }

    /* For expandInlineFrames: */
    void expandInline(StackFrame *innerfp, jsbytecode *innerpc) {
        pc = innerpc;
        fp_ = innerfp;
        inlined_ = NULL;
    }

#ifdef JS_METHODJIT
    /* For LimitCheck: */
    void updateForNcode(mjit::JITScript *jit, void *ncode) {
        pc = mjit::NativeToPC(jit, ncode, &inlined_);
    }
#endif
};

/*****************************************************************************/

class StackSegment
{
    /* Previous segment within same context stack. */
    StackSegment *const prevInContext_;

    /* Previous segment sequentially in memory. */
    StackSegment *const prevInMemory_;

    /* Execution registers for most recent script in this segment (or null). */
    FrameRegs *regs_;

    /* Call args for most recent native call in this segment (or null). */
    CallArgsList *calls_;

  public:
    StackSegment(StackSegment *prevInContext,
                 StackSegment *prevInMemory,
                 FrameRegs *regs,
                 CallArgsList *calls)
      : prevInContext_(prevInContext),
        prevInMemory_(prevInMemory),
        regs_(regs),
        calls_(calls)
    {}

    /* A segment is followed in memory by the arguments of the first call. */

    Value *slotsBegin() const {
        return (Value *)(this + 1);
    }

    /* Accessors. */

    FrameRegs &regs() const {
        JS_ASSERT(regs_);
        return *regs_;
    }

    FrameRegs *maybeRegs() const {
        return regs_;
    }

    StackFrame *fp() const {
        return regs_->fp();
    }

    StackFrame *maybefp() const {
        return regs_ ? regs_->fp() : NULL;
    }

    jsbytecode *maybepc() const {
        return regs_ ? regs_->pc : NULL;
    }

    CallArgsList &calls() const {
        JS_ASSERT(calls_);
        return *calls_;
    }

    CallArgsList *maybeCalls() const {
        return calls_;
    }

    Value *callArgv() const {
        return calls_->array();
    }

    Value *maybeCallArgv() const {
        return calls_ ? calls_->array() : NULL;
    }

    StackSegment *prevInContext() const {
        return prevInContext_;
    }

    StackSegment *prevInMemory() const {
        return prevInMemory_;
    }

    void repointRegs(FrameRegs *regs) {
        regs_ = regs;
    }

    bool isEmpty() const {
        return !calls_ && !regs_;
    }

    bool contains(const StackFrame *fp) const;
    bool contains(const FrameRegs *regs) const;
    bool contains(const CallArgsList *call) const;

    StackFrame *computeNextFrame(const StackFrame *fp) const;

    Value *end() const;

    FrameRegs *pushRegs(FrameRegs &regs);
    void popRegs(FrameRegs *regs);
    void pushCall(CallArgsList &callList);
    void pointAtCall(CallArgsList &callList);
    void popCall();

    /* For jit access: */

    static const size_t offsetOfRegs() { return offsetof(StackSegment, regs_); }
};

static const size_t VALUES_PER_STACK_SEGMENT = sizeof(StackSegment) / sizeof(Value);
JS_STATIC_ASSERT(sizeof(StackSegment) % sizeof(Value) == 0);

/*****************************************************************************/

class StackSpace
{
    StackSegment  *seg_;
    Value         *base_;
    mutable Value *conservativeEnd_;
#ifdef XP_WIN
    mutable Value *commitEnd_;
#endif
    Value         *defaultEnd_;
    Value         *trustedEnd_;

    void assertInvariants() const {
        JS_ASSERT(base_ <= conservativeEnd_);
#ifdef XP_WIN
        JS_ASSERT(conservativeEnd_ <= commitEnd_);
        JS_ASSERT(commitEnd_ <= trustedEnd_);
#endif
        JS_ASSERT(conservativeEnd_ <= defaultEnd_);
        JS_ASSERT(defaultEnd_ <= trustedEnd_);
    }

    /* The total number of values/bytes reserved for the stack. */
    static const size_t CAPACITY_VALS  = 512 * 1024;
    static const size_t CAPACITY_BYTES = CAPACITY_VALS * sizeof(Value);

    /* How much of the stack is initially committed. */
    static const size_t COMMIT_VALS    = 16 * 1024;
    static const size_t COMMIT_BYTES   = COMMIT_VALS * sizeof(Value);

    /* How much space is reserved at the top of the stack for trusted JS. */
    static const size_t BUFFER_VALS    = 16 * 1024;
    static const size_t BUFFER_BYTES   = BUFFER_VALS * sizeof(Value);

    static void staticAsserts() {
        JS_STATIC_ASSERT(CAPACITY_VALS % COMMIT_VALS == 0);
    }

    friend class AllFramesIter;
    friend class ContextStack;
    friend class StackFrame;

    /*
     * Except when changing compartment (see pushDummyFrame), the 'dest'
     * parameter of ensureSpace is cx->compartment. Ideally, we'd just pass
     * this directly (and introduce a helper that supplies cx->compartment when
     * no 'dest' is given). For some compilers, this really hurts performance,
     * so, instead, a trivially sinkable magic constant is used to indicate
     * that dest should be cx->compartment.
     */
    static const size_t CX_COMPARTMENT = 0xc;

    inline bool ensureSpace(JSContext *cx, MaybeReportError report,
                            Value *from, ptrdiff_t nvals,
                            JSCompartment *dest = (JSCompartment *)CX_COMPARTMENT) const;
    JS_FRIEND_API(bool) ensureSpaceSlow(JSContext *cx, MaybeReportError report,
                                        Value *from, ptrdiff_t nvals,
                                        JSCompartment *dest) const;

    StackSegment &findContainingSegment(const StackFrame *target) const;

  public:
    StackSpace();
    bool init();
    ~StackSpace();

    /*
     * Maximum supported value of arguments.length. This bounds the maximum
     * number of arguments that can be supplied to Function.prototype.apply.
     * This value also bounds the number of elements parsed in an array
     * initialiser.
     *
     * Since arguments are copied onto the stack, the stack size is the
     * limiting factor for this constant. Use the max stack size (available to
     * untrusted code) with an extra buffer so that, after such an apply, the
     * callee can do a little work without OOMing.
     */
    static const unsigned ARGS_LENGTH_MAX = CAPACITY_VALS - (2 * BUFFER_VALS);

    /* See stack layout comment in Stack.h. */
    inline Value *firstUnused() const { return seg_ ? seg_->end() : base_; }

    StackSegment &containingSegment(const StackFrame *target) const;

    /*
     * Extra space to reserve on the stack for method JIT frames, beyond the
     * frame's nslots. This may be used for inlined stack frames, slots storing
     * loop invariant code, or to reserve space for pushed callee frames. Note
     * that this space should be reserved when pushing interpreter frames as
     * well, so that we don't need to check the stack when entering the method
     * JIT at loop heads or safe points.
     */
    static const size_t STACK_JIT_EXTRA = (/*~VALUES_PER_STACK_FRAME*/ 8 + 18) * 10;

    /*
     * Return a limit against which jit code can check for. This limit is not
     * necessarily the end of the stack since we lazily commit stack memory on
     * some platforms. Thus, when the stack limit is exceeded, the caller should
     * use tryBumpLimit to attempt to increase the stack limit by committing
     * more memory. If the stack is truly exhausted, tryBumpLimit will report an
     * error and return NULL.
     *
     * An invariant of the methodjit is that there is always space to push a
     * frame on top of the current frame's expression stack (which can be at
     * most script->nslots deep). getStackLimit ensures that the returned limit
     * does indeed have this required space and reports an error and returns
     * NULL if this reserve space cannot be allocated.
     */
    inline Value *getStackLimit(JSContext *cx, MaybeReportError report);
    bool tryBumpLimit(JSContext *cx, Value *from, unsigned nvals, Value **limit);

    /* Called during GC: mark segments, frames, and slots under firstUnused. */
    void mark(JSTracer *trc);
    void markFrameSlots(JSTracer *trc, StackFrame *fp, Value *slotsEnd, jsbytecode *pc);

    /* Called during GC: sets active flag on compartments with active frames. */
    void markActiveCompartments();

    /* We only report the committed size;  uncommitted size is uninteresting. */
    JS_FRIEND_API(size_t) sizeOfCommitted();
};

/*****************************************************************************/

class ContextStack
{
    StackSegment *seg_;
    StackSpace *const space_;
    JSContext *cx_;

    /*
     * Return whether this ContextStack is at the top of the contiguous stack.
     * This is a precondition for extending the current segment by pushing
     * stack frames or overrides etc.
     *
     * NB: Just because a stack is onTop() doesn't mean there is necessarily
     * a frame pushed on the stack. For this, use hasfp().
     */
    bool onTop() const;

#ifdef DEBUG
    void assertSpaceInSync() const;
#else
    void assertSpaceInSync() const {}
#endif

    /* Implementation details of push* public interface. */
    StackSegment *pushSegment(JSContext *cx);
    enum MaybeExtend { CAN_EXTEND = true, CANT_EXTEND = false };
    Value *ensureOnTop(JSContext *cx, MaybeReportError report, unsigned nvars,
                       MaybeExtend extend, bool *pushedSeg,
                       JSCompartment *dest = (JSCompartment *)StackSpace::CX_COMPARTMENT);

    inline StackFrame *
    getCallFrame(JSContext *cx, MaybeReportError report, const CallArgs &args,
                 JSFunction *fun, JSScript *script, StackFrame::Flags *pflags) const;

    /* Make pop* functions private since only called by guard classes. */
    void popSegment();
    friend class InvokeArgsGuard;
    void popInvokeArgs(const InvokeArgsGuard &iag);
    friend class FrameGuard;
    void popFrame(const FrameGuard &fg);
    friend class GeneratorFrameGuard;
    void popGeneratorFrame(const GeneratorFrameGuard &gfg);

    friend class StackIter;

  public:
    ContextStack(JSContext *cx);
    ~ContextStack();

    /*** Stack accessors ***/

    /*
     * A context's stack is "empty" if there are no scripts or natives
     * executing. Note that JS_SaveFrameChain does not factor into this definition.
     */
    bool empty() const                { return !seg_; }

    /*
     * Return whether there has been at least one frame pushed since the most
     * recent call to JS_SaveFrameChain. Note that natives do not have frames
     * and dummy frames are frames that do not represent script execution hence
     * this query has little semantic meaning past "you can call fp()".
     */
    inline bool hasfp() const { return seg_ && seg_->maybeRegs(); }

    /*
     * Return the most recent script activation's registers with the same
     * caveat as hasfp regarding JS_SaveFrameChain.
     */
    inline FrameRegs *maybeRegs() const { return seg_ ? seg_->maybeRegs() : NULL; }
    inline StackFrame *maybefp() const { return seg_ ? seg_->maybefp() : NULL; }

    /* Faster alternatives to maybe* functions. */
    inline FrameRegs &regs() const { JS_ASSERT(hasfp()); return seg_->regs(); }
    inline StackFrame *fp() const { JS_ASSERT(hasfp()); return seg_->fp(); }

    /* The StackSpace currently hosting this ContextStack. */
    StackSpace &space() const { return *space_; }

    /* Return whether the given frame is in this context's stack. */
    bool containsSlow(const StackFrame *target) const;

    /*** Stack manipulation ***/

    /*
     * pushInvokeArgs allocates |argc + 2| rooted values that will be passed as
     * the arguments to Invoke. A single allocation can be used for multiple
     * Invoke calls. The InvokeArgumentsGuard passed to Invoke must come from
     * an immediately-enclosing (stack-wise) call to pushInvokeArgs.
     */
    bool pushInvokeArgs(JSContext *cx, unsigned argc, InvokeArgsGuard *ag);

    /* Called by Invoke for a scripted function call. */
    bool pushInvokeFrame(JSContext *cx, const CallArgs &args,
                         InitialFrameFlags initial, InvokeFrameGuard *ifg);

    /* Called by Execute for execution of eval or global code. */
    bool pushExecuteFrame(JSContext *cx, JSScript *script, const Value &thisv,
                          JSObject &scopeChain, ExecuteType type,
                          StackFrame *evalInFrame, ExecuteFrameGuard *efg);

    /* Bailout for normal functions. */
    StackFrame *pushBailoutFrame(JSContext *cx, JSFunction &fun, JSScript *script,
                                 BailoutFrameGuard *bfg);

    /* Bailout for global scripts. */
    StackFrame *pushBailoutFrame(JSContext *cx, JSScript *script, JSObject &scopeChain,
                                 const Value &thisv, BailoutFrameGuard *efg);

    /*
     * Called by SendToGenerator to resume a yielded generator. In addition to
     * pushing a frame onto the VM stack, this function copies over the
     * floating frame stored in 'gen'. When 'gfg' is destroyed, the destructor
     * will copy the frame back to the floating frame.
     */
    bool pushGeneratorFrame(JSContext *cx, JSGenerator *gen, GeneratorFrameGuard *gfg);

    /*
     * When changing the compartment of a cx, it is necessary to immediately
     * change the scope chain to a global in the right compartment since any
     * amount of general VM code can run before the first scripted frame is
     * pushed (if at all). This is currently and hackily accomplished by
     * pushing a "dummy frame" with the correct scope chain. On success, this
     * function will change the compartment to 'scopeChain.compartment()' and
     * push a dummy frame for 'scopeChain'. On failure, nothing is changed.
     */
    bool pushDummyFrame(JSContext *cx, JSCompartment *dest, JSObject &scopeChain, DummyFrameGuard *dfg);

    /*
     * An "inline frame" may only be pushed from within the top, active
     * segment. This is the case for calls made inside mjit code and Interpret.
     * The 'stackLimit' overload updates 'stackLimit' if it changes.
     */
    bool pushInlineFrame(JSContext *cx, FrameRegs &regs, const CallArgs &args,
                         JSFunction &callee, JSScript *script,
                         InitialFrameFlags initial);
    bool pushInlineFrame(JSContext *cx, FrameRegs &regs, const CallArgs &args,
                         JSFunction &callee, JSScript *script,
                         InitialFrameFlags initial, Value **stackLimit);
    void popInlineFrame(FrameRegs &regs);

    /* Pop a partially-pushed frame after hitting the limit before throwing. */
    void popFrameAfterOverflow();

    /* Get the topmost script and optional pc on the stack. */
    inline JSScript *currentScript(jsbytecode **pc = NULL) const;
    inline JSScript *currentScriptWithDiagnostics(jsbytecode **pc = NULL) const;

    /* Get the scope chain for the topmost scripted call on the stack. */
    inline HandleObject currentScriptedScopeChain() const;

    /*
     * Called by the methodjit for an arity mismatch. Arity mismatch can be
     * hot, so getFixupFrame avoids doing call setup performed by jit code when
     * FixupArity returns.
     */
    StackFrame *getFixupFrame(JSContext *cx, MaybeReportError report,
                              const CallArgs &args, JSFunction *fun, JSScript *script,
                              void *ncode, InitialFrameFlags initial, Value **stackLimit);

    bool saveFrameChain();
    void restoreFrameChain();

    /*
     * As an optimization, the interpreter/mjit can operate on a local
     * FrameRegs instance repoint the ContextStack to this local instance.
     */
    inline void repointRegs(FrameRegs *regs) { JS_ASSERT(hasfp()); seg_->repointRegs(regs); }

    /*** For JSContext: ***/

    /*
     * To avoid indirection, ContextSpace caches a pointer to the StackSpace.
     * This must be kept coherent with cx->thread->data.space by calling
     * 'threadReset' whenver cx->thread changes.
     */
    void threadReset();

    /*** For jit compiler: ***/

    static size_t offsetOfSeg() { return offsetof(ContextStack, seg_); }
};

/*****************************************************************************/

class InvokeArgsGuard : public CallArgsList
{
    friend class ContextStack;
    ContextStack *stack_;
    bool pushedSeg_;
    void setPushed(ContextStack &stack) { JS_ASSERT(!pushed()); stack_ = &stack; }
  public:
    InvokeArgsGuard() : CallArgsList(), stack_(NULL), pushedSeg_(false) {}
    ~InvokeArgsGuard() { if (pushed()) stack_->popInvokeArgs(*this); }
    bool pushed() const { return !!stack_; }
    void pop() { stack_->popInvokeArgs(*this); stack_ = NULL; }
};

class FrameGuard
{
  protected:
    friend class ContextStack;
    ContextStack *stack_;
    bool pushedSeg_;
    FrameRegs regs_;
    FrameRegs *prevRegs_;
    void setPushed(ContextStack &stack) { stack_ = &stack; }
  public:
    FrameGuard() : stack_(NULL), pushedSeg_(false) {}
    ~FrameGuard() { if (pushed()) stack_->popFrame(*this); }
    bool pushed() const { return !!stack_; }
    void pop() { stack_->popFrame(*this); stack_ = NULL; }

    StackFrame *fp() const { return regs_.fp(); }
};

class InvokeFrameGuard : public FrameGuard
{};

class ExecuteFrameGuard : public FrameGuard
{};

class BailoutFrameGuard : public FrameGuard
{};

class DummyFrameGuard : public FrameGuard
{};

class GeneratorFrameGuard : public FrameGuard
{
    friend class ContextStack;
    JSGenerator *gen_;
    Value *stackvp_;
  public:
    ~GeneratorFrameGuard() { if (pushed()) stack_->popGeneratorFrame(*this); }
};

/*****************************************************************************/

/*
 * Iterate through the callstack of the given context. Each element of said
 * callstack can either be the execution of a script (scripted function call,
 * global code, eval code, debugger code) or the invocation of a (C++) native.
 * Example usage:
 *
 *   for (Stackiter i(cx); !i.done(); ++i) {
 *     if (i.isScript()) {
 *       ... i.fp() ... i.sp() ... i.pc()
 *     } else {
 *       JS_ASSERT(i.isNativeCall());
 *       ... i.args();
 *     }
 *   }
 *
 * The SavedOption parameter additionally lets the iterator continue through
 * breaks in the callstack (from JS_SaveFrameChain). The default is to stop.
 */
class StackIter
{
    friend class ContextStack;
    JSContext    *cx_;
  public:
    enum SavedOption { STOP_AT_SAVED, GO_THROUGH_SAVED };
  private:
    SavedOption  savedOption_;

    enum State { DONE, SCRIPTED, NATIVE, IMPLICIT_NATIVE, ION };

    State        state_;

    StackFrame   *fp_;
    CallArgsList *calls_;

    StackSegment *seg_;
    Value        *sp_;
    jsbytecode   *pc_;
    JSScript     *script_;
    CallArgs     args_;

#ifdef JS_ION
    ion::IonActivationIterator ionActivations_;
    ion::IonFrameIterator ionFrames_;
    ion::InlineFrameIterator ionInlineFrames_;
#endif

    void poisonRegs();
    void popFrame();
    void popCall();
#ifdef JS_ION
    void popIonFrame();
#endif
    void settleOnNewSegment();
    void settleOnNewState();
    void startOnSegment(StackSegment *seg);

  public:
    StackIter(JSContext *cx, SavedOption = STOP_AT_SAVED);

    bool done() const { return state_ == DONE; }
    StackIter &operator++();

    bool operator==(const StackIter &rhs) const;
    bool operator!=(const StackIter &rhs) const { return !(*this == rhs); }

    bool isScript() const { JS_ASSERT(!done()); return state_ == SCRIPTED || state_ == ION; }
    bool isIon() const { JS_ASSERT(!done()); return state_ == ION; }
    bool isImplicitNativeCall() const {
        JS_ASSERT(!done());
        return state_ == IMPLICIT_NATIVE;
    }
    bool isNativeCall() const {
        JS_ASSERT(!done());
        return state_ == NATIVE || state_ == IMPLICIT_NATIVE;
    }

    bool isFunctionFrame() const;
    bool isEvalFrame() const;
    bool isNonEvalFunctionFrame() const;
    bool isConstructing() const;

    // :TODO: Add && !isIon() in JS_ASSERT of fp() and sp().
    StackFrame *fp() const { JS_ASSERT(isScript()); return fp_; }
    Value      *sp() const { JS_ASSERT(isScript()); return sp_; }
    jsbytecode *pc() const { JS_ASSERT(isScript()); return pc_; }
    JSScript   *script() const { JS_ASSERT(isScript()); return script_; }
    JSFunction *callee() const;
    Value       calleev() const;
    unsigned    numActualArgs() const;
    JSObject   *thisObject() const;

    CallArgs nativeArgs() const { JS_ASSERT(isNativeCall()); return args_; }

    template <class Op>
    inline bool forEachCanonicalActualArg(Op op, unsigned start = 0, unsigned count = unsigned(-1));
};

/* A filtering of the StackIter to only stop at scripts. */
class ScriptFrameIter : public StackIter
{
    void settle() {
        while (!done() && !isScript())
            StackIter::operator++();
    }

  public:
    ScriptFrameIter(JSContext *cx, StackIter::SavedOption opt = StackIter::STOP_AT_SAVED)
        : StackIter(cx, opt) { settle(); }

    ScriptFrameIter &operator++() { StackIter::operator++(); settle(); return *this; }
};

/*****************************************************************************/

/*
 * Blindly iterate over all frames in the current thread's stack. These frames
 * can be from different contexts and compartments, so beware.
 */
class AllFramesIter
{
  public:
    AllFramesIter(StackSpace &space);

    bool done() const { return fp_ == NULL; }
    AllFramesIter& operator++();

    StackFrame *fp() const { return fp_; }

  private:
    void settle();
    StackSegment *seg_;
    StackFrame *fp_;
};

}  /* namespace js */
#endif /* Stack_h__ */<|MERGE_RESOLUTION|>--- conflicted
+++ resolved
@@ -42,11 +42,8 @@
 #define Stack_h__
 
 #include "jsfun.h"
-<<<<<<< HEAD
 #include "ion/IonFrameIterator.h"
-=======
 #include "jsautooplen.h"
->>>>>>> 1cfe3a58
 
 struct JSContext;
 struct JSCompartment;
