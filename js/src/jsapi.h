--- conflicted
+++ resolved
@@ -1062,13 +1062,9 @@
         BINDINGS =    -23, /* js::Bindings::AutoRooter */
         GETTERSETTER =-24, /* js::AutoRooterGetterSetter */
         REGEXPSTATICS=-25, /* js::RegExpStatics::AutoRooter */
-<<<<<<< HEAD
-        HASHABLEVALUE=-26,
-        IONMASM =     -27  /* js::ion::MacroAssembler */
-=======
         NAMEVECTOR =  -26, /* js::AutoNameVector */
-        HASHABLEVALUE=-27
->>>>>>> ac877911
+        HASHABLEVALUE=-27,
+        IONMASM =     -28  /* js::ion::MacroAssembler */
     };
 
   private:
