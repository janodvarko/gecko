/* -*- Mode: C++; tab-width: 8; indent-tabs-mode: nil; c-basic-offset: 4 -*-
 *
 * ***** BEGIN LICENSE BLOCK *****
 * Version: MPL 1.1/GPL 2.0/LGPL 2.1
 *
 * The contents of this file are subject to the Mozilla Public License Version
 * 1.1 (the "License"); you may not use this file except in compliance with
 * the License. You may obtain a copy of the License at
 * http://www.mozilla.org/MPL/
 *
 * Software distributed under the License is distributed on an "AS IS" basis,
 * WITHOUT WARRANTY OF ANY KIND, either express or implied. See the License
 * for the specific language governing rights and limitations under the
 * License.
 *
 * The Original Code is Mozilla Communicator client code, released
 * March 31, 1998.
 *
 * The Initial Developer of the Original Code is
 * Netscape Communications Corporation.
 * Portions created by the Initial Developer are Copyright (C) 1998
 * the Initial Developer. All Rights Reserved.
 *
 * Contributor(s):
 *
 * Alternatively, the contents of this file may be used under the terms of
 * either of the GNU General Public License Version 2 or later (the "GPL"),
 * or the GNU Lesser General Public License Version 2.1 or later (the "LGPL"),
 * in which case the provisions of the GPL or the LGPL are applicable instead
 * of those above. If you wish to allow use of your version of this file only
 * under the terms of either the GPL or the LGPL, and not to allow others to
 * use your version of this file under the terms of the MPL, indicate your
 * decision by deleting the provisions above and replace them with the notice
 * and other provisions required by the GPL or the LGPL. If you do not delete
 * the provisions above, a recipient may use your version of this file under
 * the terms of any one of the MPL, the GPL or the LGPL.
 *
 * ***** END LICENSE BLOCK ***** */

#ifndef jsscopeinlines_h___
#define jsscopeinlines_h___

#include "jscntxt.h"
#include "jsdbgapi.h"
#include "jsfun.h"
#include "jsobj.h"
#include "jsscope.h"

inline JSEmptyScope *
JSScope::createEmptyScope(JSContext *cx, js::Class *clasp)
{
    JS_ASSERT(!emptyScope);
    emptyScope = cx->create<JSEmptyScope>(cx, ops, clasp);
    return emptyScope;
}

inline JSEmptyScope *
JSScope::getEmptyScope(JSContext *cx, js::Class *clasp)
{
    if (emptyScope) {
        JS_ASSERT(clasp == emptyScope->clasp);
        emptyScope->hold();
        return emptyScope;
    }
    return createEmptyScope(cx, clasp);
}

inline bool
JSScope::ensureEmptyScope(JSContext *cx, js::Class *clasp)
{
    if (emptyScope) {
        JS_ASSERT(clasp == emptyScope->clasp);
        return true;
    }
    if (!createEmptyScope(cx, clasp))
        return false;

    /* We are going to have only single ref to the scope. */
    JS_ASSERT(emptyScope->nrefs == 2);
    emptyScope->nrefs = 1;
    return true;
}

inline void
JSScope::updateShape(JSContext *cx)
{
    JS_ASSERT(object);
    js::LeaveTraceIfGlobalObject(cx, object);
    shape = (hasOwnShape() || !lastProp) ? js_GenerateShape(cx, false) : lastProp->shape;
}

inline void
JSScope::updateFlags(const JSScopeProperty *sprop)
{
    jsuint index;
    if (js_IdIsIndex(sprop->id, &index))
        setIndexedProperties();

    if (sprop->isMethod())
        setMethodBarrier();
}

inline void
JSScope::extend(JSContext *cx, JSScopeProperty *sprop)
{
    ++entryCount;
    setLastProperty(sprop);
    updateShape(cx);
    updateFlags(sprop);
}

/*
 * Property read barrier for deferred cloning of compiler-created function
 * objects optimized as typically non-escaping, ad-hoc methods in obj.
 */
inline bool
JSScope::methodReadBarrier(JSContext *cx, JSScopeProperty *sprop, js::Value *vp)
{
    JS_ASSERT(hasMethodBarrier());
    JS_ASSERT(hasProperty(sprop));
    JS_ASSERT(sprop->isMethod());
    JS_ASSERT(sprop->methodValue().isSame(*vp));
    JS_ASSERT(object->getClass() == &js_ObjectClass);

    JSObject *funobj = &vp->asFunObj();
    JSFunction *fun = GET_FUNCTION_PRIVATE(cx, funobj);
    JS_ASSERT(FUN_OBJECT(fun) == funobj && FUN_NULL_CLOSURE(fun));

    funobj = CloneFunctionObject(cx, fun, funobj->getParent());
    if (!funobj)
        return false;
    vp->setFunObj(*funobj);
    return !!js_SetPropertyHelper(cx, object, sprop->id, 0, vp);
}

static JS_ALWAYS_INLINE bool
ChangesMethodValue(const js::Value &prev, const js::Value &v)
{
    return prev.isFunObj() &&
           (!v.isFunObj() || &v.asFunObj() != &prev.asFunObj());
}

inline bool
JSScope::methodWriteBarrier(JSContext *cx, JSScopeProperty *sprop,
                            const js::Value &v)
{
    if (flags & (BRANDED | METHOD_BARRIER)) {
<<<<<<< HEAD
        const js::Value &prev = object->lockedGetSlot(sprop->slot);
        if (ChangesMethodValue(prev, v))
            return methodShapeChange(cx, sprop, v);
=======
        jsval prev = object->lockedGetSlot(sprop->slot);

        if (prev != v && VALUE_IS_FUNCTION(cx, prev))
            return methodShapeChange(cx, sprop);
>>>>>>> 456b1212
    }
    return true;
}

inline bool
JSScope::methodWriteBarrier(JSContext *cx, uint32 slot, const js::Value &v)
{
    if (flags & (BRANDED | METHOD_BARRIER)) {
<<<<<<< HEAD
        const js::Value &prev = object->lockedGetSlot(slot);
        if (ChangesMethodValue(prev, v))
            return methodShapeChange(cx, slot, v);
=======
        jsval prev = object->lockedGetSlot(slot);

        if (prev != v && VALUE_IS_FUNCTION(cx, prev))
            return methodShapeChange(cx, slot);
>>>>>>> 456b1212
    }
    return true;
}

inline void
JSScope::trace(JSTracer *trc)
{
    JSContext *cx = trc->context;
    JSScopeProperty *sprop = lastProp;
    uint8 regenFlag = cx->runtime->gcRegenShapesScopeFlag;

    if (IS_GC_MARKING_TRACER(trc) && cx->runtime->gcRegenShapes && !hasRegenFlag(regenFlag)) {
        /*
         * Either this scope has its own shape, which must be regenerated, or
         * it must have the same shape as lastProp.
         */
        uint32 newShape;

        if (sprop) {
            if (!sprop->hasRegenFlag()) {
                sprop->shape = js_RegenerateShapeForGC(cx);
                sprop->setRegenFlag();
            }
            newShape = sprop->shape;
        }
        if (!sprop || hasOwnShape()) {
            newShape = js_RegenerateShapeForGC(cx);
            JS_ASSERT_IF(sprop, newShape != sprop->shape);
        }
        shape = newShape;
        flags ^= JSScope::SHAPE_REGEN;

        /* Also regenerate the shapes of this scope's empty scope, if there is one. */
        JSScope *empty = emptyScope;
        if (empty) {
            JS_ASSERT(!empty->emptyScope);
            if (!empty->hasRegenFlag(regenFlag)) {
                uint32 newEmptyShape = js_RegenerateShapeForGC(cx);

                JS_PROPERTY_TREE(cx).emptyShapeChange(empty->shape, newEmptyShape);
                empty->shape = newEmptyShape;
                empty->flags ^= JSScope::SHAPE_REGEN;
            }
        }
    }

    if (sprop) {
        JS_ASSERT(hasProperty(sprop));

        /* Trace scope's property tree ancestor line. */
        do {
            sprop->trace(trc);
        } while ((sprop = sprop->parent) != NULL);
    }
}

inline JSDHashNumber
JSScopeProperty::hash() const
{
    JSDHashNumber hash = 0;

    /* Accumulate from least to most random so the low bits are most random. */
    JS_ASSERT_IF(isMethod(), !rawSetter || rawSetter == js_watch_set);
    if (rawGetter)
        hash = JS_ROTATE_LEFT32(hash, 4) ^ jsuword(rawGetter);
    if (rawSetter)
        hash = JS_ROTATE_LEFT32(hash, 4) ^ jsuword(rawSetter);
    hash = JS_ROTATE_LEFT32(hash, 4) ^ (flags & PUBLIC_FLAGS);
    hash = JS_ROTATE_LEFT32(hash, 4) ^ attrs;
    hash = JS_ROTATE_LEFT32(hash, 4) ^ shortid;
    hash = JS_ROTATE_LEFT32(hash, 4) ^ slot;
    hash = JS_ROTATE_LEFT32(hash, 4) ^ id;
    return hash;
}

inline bool
JSScopeProperty::matches(const JSScopeProperty *p) const
{
    JS_ASSERT(!JSID_IS_NULL(id));
    JS_ASSERT(!JSID_IS_NULL(p->id));
    return id == p->id &&
           matchesParamsAfterId(p->rawGetter, p->rawSetter, p->slot, p->attrs, p->flags,
                                p->shortid);
}

inline bool
JSScopeProperty::matchesParamsAfterId(js::PropertyOp agetter, js::PropertyOp asetter, uint32 aslot,
                                      uintN aattrs, uintN aflags, intN ashortid) const
{
    JS_ASSERT(!JSID_IS_NULL(id));
    return rawGetter == agetter &&
           rawSetter == asetter &&
           slot == aslot &&
           attrs == aattrs &&
           ((flags ^ aflags) & PUBLIC_FLAGS) == 0 &&
           shortid == ashortid;
}

#endif /* jsscopeinlines_h___ */<|MERGE_RESOLUTION|>--- conflicted
+++ resolved
@@ -145,16 +145,9 @@
                             const js::Value &v)
 {
     if (flags & (BRANDED | METHOD_BARRIER)) {
-<<<<<<< HEAD
         const js::Value &prev = object->lockedGetSlot(sprop->slot);
         if (ChangesMethodValue(prev, v))
-            return methodShapeChange(cx, sprop, v);
-=======
-        jsval prev = object->lockedGetSlot(sprop->slot);
-
-        if (prev != v && VALUE_IS_FUNCTION(cx, prev))
             return methodShapeChange(cx, sprop);
->>>>>>> 456b1212
     }
     return true;
 }
@@ -163,16 +156,9 @@
 JSScope::methodWriteBarrier(JSContext *cx, uint32 slot, const js::Value &v)
 {
     if (flags & (BRANDED | METHOD_BARRIER)) {
-<<<<<<< HEAD
         const js::Value &prev = object->lockedGetSlot(slot);
         if (ChangesMethodValue(prev, v))
-            return methodShapeChange(cx, slot, v);
-=======
-        jsval prev = object->lockedGetSlot(slot);
-
-        if (prev != v && VALUE_IS_FUNCTION(cx, prev))
             return methodShapeChange(cx, slot);
->>>>>>> 456b1212
     }
     return true;
 }
